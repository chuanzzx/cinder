"""Generic socket server classes.

This module tries to capture the various aspects of defining a server:

For socket-based servers:

- address family:
        - AF_INET{,6}: IP (Internet Protocol) sockets (default)
        - AF_UNIX: Unix domain sockets
        - others, e.g. AF_DECNET are conceivable (see <socket.h>
- socket type:
        - SOCK_STREAM (reliable stream, e.g. TCP)
        - SOCK_DGRAM (datagrams, e.g. UDP)

For request-based servers (including socket-based):

- client address verification before further looking at the request
        (This is actually a hook for any processing that needs to look
         at the request before anything else, e.g. logging)
- how to handle multiple requests:
        - synchronous (one request is handled at a time)
        - forking (each request is handled by a new process)
        - threading (each request is handled by a new thread)

The classes in this module favor the server type that is simplest to
write: a synchronous TCP/IP server.  This is bad class design, but
save some typing.  (There's also the issue that a deep class hierarchy
slows down method lookups.)

There are five classes in an inheritance diagram, four of which represent
synchronous servers of four types:

        +------------+
        | BaseServer |
        +------------+
              |
              v
        +-----------+        +------------------+
        | TCPServer |------->| UnixStreamServer |
        +-----------+        +------------------+
              |
              v
        +-----------+        +--------------------+
        | UDPServer |------->| UnixDatagramServer |
        +-----------+        +--------------------+

Note that UnixDatagramServer derives from UDPServer, not from
UnixStreamServer -- the only difference between an IP and a Unix
stream server is the address family, which is simply repeated in both
unix server classes.

Forking and threading versions of each type of server can be created
using the ForkingMixIn and ThreadingMixIn mix-in classes.  For
instance, a threading UDP server class is created as follows:

        class ThreadingUDPServer(ThreadingMixIn, UDPServer): pass

The Mix-in class must come first, since it overrides a method defined
in UDPServer! Setting the various member variables also changes
the behavior of the underlying server mechanism.

To implement a service, you must derive a class from
BaseRequestHandler and redefine its handle() method.  You can then run
various versions of the service by combining one of the server classes
with your request handler class.

The request handler class must be different for datagram or stream
services.  This can be hidden by using the request handler
subclasses StreamRequestHandler or DatagramRequestHandler.

Of course, you still have to use your head!

For instance, it makes no sense to use a forking server if the service
contains state in memory that can be modified by requests (since the
modifications in the child process would never reach the initial state
kept in the parent process and passed to each child).  In this case,
you can use a threading server, but you will probably have to use
locks to avoid two requests that come in nearly simultaneous to apply
conflicting changes to the server state.

On the other hand, if you are building e.g. an HTTP server, where all
data is stored externally (e.g. in the file system), a synchronous
class will essentially render the service "deaf" while one request is
being handled -- which may be for a very long time if a client is slow
<<<<<<< HEAD
to recv all the data it has requested.  Here a threading or forking
=======
to read all the data it has requested.  Here a threading or forking
>>>>>>> f78869e4
server is appropriate.

In some cases, it may be appropriate to process part of a request
synchronously, but to finish processing in a forked child depending on
the request data.  This can be implemented by using a synchronous
server and doing an explicit fork in the request handler class
handle() method.

Another approach to handling multiple simultaneous requests in an
environment that supports neither threads nor fork (or where these are
too expensive or inappropriate for the service) is to maintain an
explicit table of partially finished requests and to use select() to
decide which request to work on next (or whether to handle a new
incoming request).  This is particularly important for stream services
where each client can potentially be connected for a long time (if
threads or subprocesses cannot be used).

Future work:
- Standard classes for Sun RPC (which uses either UDP or TCP)
- Standard mix-in classes to implement various authentication
  and encryption schemes
- Standard framework for select-based multiplexing

XXX Open problems:
- What to do with out-of-band data?

BaseServer:
- split generic "request" functionality out into BaseServer class.
  Copyright (C) 2000  Luke Kenneth Casson Leighton <lkcl@samba.org>

  example: read entries from a SQL database (requires overriding
  get_request() to return a table entry from the database).
  entry is processed by a RequestHandlerClass.

"""

# Author of the BaseServer patch: Luke Kenneth Casson Leighton

# XXX Warning!
# There is a test suite for this module, but it cannot be run by the
# standard regression test.
# To run it manually, run Lib/test/test_socketserver.py.

__version__ = "0.4"


import socket
import select
import sys
import os
try:
    import threading
except ImportError:
    import dummy_threading as threading

__all__ = ["TCPServer","UDPServer","ForkingUDPServer","ForkingTCPServer",
           "ThreadingUDPServer","ThreadingTCPServer","BaseRequestHandler",
           "StreamRequestHandler","DatagramRequestHandler",
           "ThreadingMixIn", "ForkingMixIn"]
if hasattr(socket, "AF_UNIX"):
    __all__.extend(["UnixStreamServer","UnixDatagramServer",
                    "ThreadingUnixStreamServer",
                    "ThreadingUnixDatagramServer"])

class BaseServer:

    """Base class for server classes.

    Methods for the caller:

    - __init__(server_address, RequestHandlerClass)
    - serve_forever(poll_interval=0.5)
    - shutdown()
    - handle_request()  # if you do not use serve_forever()
    - fileno() -> int   # for select()

    Methods that may be overridden:

    - server_bind()
    - server_activate()
    - get_request() -> request, client_address
    - handle_timeout()
    - verify_request(request, client_address)
    - server_close()
    - process_request(request, client_address)
    - shutdown_request(request)
    - close_request(request)
    - service_actions()
    - handle_error()

    Methods for derived classes:

    - finish_request(request, client_address)

    Class variables that may be overridden by derived classes or
    instances:

    - timeout
    - address_family
    - socket_type
    - allow_reuse_address

    Instance variables:

    - RequestHandlerClass
    - socket

    """

    timeout = None

    def __init__(self, server_address, RequestHandlerClass):
        """Constructor.  May be extended, do not override."""
        self.server_address = server_address
        self.RequestHandlerClass = RequestHandlerClass
        self.__is_shut_down = threading.Event()
        self.__shutdown_request = False

    def server_activate(self):
        """Called by constructor to activate the server.

        May be overridden.

        """
        pass

    def serve_forever(self, poll_interval=0.5):
        """Handle one request at a time until shutdown.

        Polls for shutdown every poll_interval seconds. Ignores
        self.timeout. If you need to do periodic tasks, do them in
        another thread.
        """
        self.__is_shut_down.clear()
        try:
            while not self.__shutdown_request:
                # XXX: Consider using another file descriptor or
                # connecting to the socket to wake this up instead of
                # polling. Polling reduces our responsiveness to a
                # shutdown request and wastes cpu at all other times.
                r, w, e = select.select([self], [], [], poll_interval)
                if self in r:
                    self._handle_request_noblock()

                self.service_actions()
        finally:
            self.__shutdown_request = False
            self.__is_shut_down.set()

    def shutdown(self):
        """Stops the serve_forever loop.

        Blocks until the loop has finished. This must be called while
        serve_forever() is running in another thread, or it will
        deadlock.
        """
        self.__shutdown_request = True
        self.__is_shut_down.wait()

    def service_actions(self):
        """Called by the serve_forever() loop.

        May be overridden by a subclass / Mixin to implement any code that
        needs to be run during the loop.
        """
        pass

    # The distinction between handling, getting, processing and
    # finishing a request is fairly arbitrary.  Remember:
    #
    # - handle_request() is the top-level call.  It calls
    #   select, get_request(), verify_request() and process_request()
    # - get_request() is different for stream or datagram sockets
    # - process_request() is the place that may fork a new process
    #   or create a new thread to finish the request
    # - finish_request() instantiates the request handler class;
    #   this constructor will handle the request all by itself

    def handle_request(self):
        """Handle one request, possibly blocking.

        Respects self.timeout.
        """
        # Support people who used socket.settimeout() to escape
        # handle_request before self.timeout was available.
        timeout = self.socket.gettimeout()
        if timeout is None:
            timeout = self.timeout
        elif self.timeout is not None:
            timeout = min(timeout, self.timeout)
        fd_sets = select.select([self], [], [], timeout)
        if not fd_sets[0]:
            self.handle_timeout()
            return
        self._handle_request_noblock()

    def _handle_request_noblock(self):
        """Handle one request, without blocking.

        I assume that select.select has returned that the socket is
        readable before this function was called, so there should be
        no risk of blocking in get_request().
        """
        try:
            request, client_address = self.get_request()
        except socket.error:
            return
        if self.verify_request(request, client_address):
            try:
                self.process_request(request, client_address)
            except:
                self.handle_error(request, client_address)
                self.shutdown_request(request)

    def handle_timeout(self):
        """Called if no new request arrives within self.timeout.

        Overridden by ForkingMixIn.
        """
        pass

    def verify_request(self, request, client_address):
        """Verify the request.  May be overridden.

        Return True if we should proceed with this request.

        """
        return True

    def process_request(self, request, client_address):
        """Call finish_request.

        Overridden by ForkingMixIn and ThreadingMixIn.

        """
        self.finish_request(request, client_address)
        self.shutdown_request(request)

    def server_close(self):
        """Called to clean-up the server.

        May be overridden.

        """
        pass

    def finish_request(self, request, client_address):
        """Finish one request by instantiating RequestHandlerClass."""
        self.RequestHandlerClass(request, client_address, self)

    def shutdown_request(self, request):
        """Called to shutdown and close an individual request."""
        self.close_request(request)

    def close_request(self, request):
        """Called to clean up an individual request."""
        pass

    def handle_error(self, request, client_address):
        """Handle an error gracefully.  May be overridden.

        The default is to print a traceback and continue.

        """
        print('-'*40)
        print('Exception happened during processing of request from', end=' ')
        print(client_address)
        import traceback
        traceback.print_exc() # XXX But this goes to stderr!
        print('-'*40)


class TCPServer(BaseServer):

    """Base class for various socket-based server classes.

    Defaults to synchronous IP stream (i.e., TCP).

    Methods for the caller:

    - __init__(server_address, RequestHandlerClass, bind_and_activate=True)
    - serve_forever(poll_interval=0.5)
    - shutdown()
    - handle_request()  # if you don't use serve_forever()
    - fileno() -> int   # for select()

    Methods that may be overridden:

    - server_bind()
    - server_activate()
    - get_request() -> request, client_address
    - handle_timeout()
    - verify_request(request, client_address)
    - process_request(request, client_address)
    - shutdown_request(request)
    - close_request(request)
    - handle_error()

    Methods for derived classes:

    - finish_request(request, client_address)

    Class variables that may be overridden by derived classes or
    instances:

    - timeout
    - address_family
    - socket_type
    - request_queue_size (only for stream sockets)
    - allow_reuse_address

    Instance variables:

    - server_address
    - RequestHandlerClass
    - socket

    """

    address_family = socket.AF_INET

    socket_type = socket.SOCK_STREAM

    request_queue_size = 5

    allow_reuse_address = False

    def __init__(self, server_address, RequestHandlerClass, bind_and_activate=True):
        """Constructor.  May be extended, do not override."""
        BaseServer.__init__(self, server_address, RequestHandlerClass)
        self.socket = socket.socket(self.address_family,
                                    self.socket_type)
        if bind_and_activate:
            self.server_bind()
            self.server_activate()

    def server_bind(self):
        """Called by constructor to bind the socket.

        May be overridden.

        """
        if self.allow_reuse_address:
            self.socket.setsockopt(socket.SOL_SOCKET, socket.SO_REUSEADDR, 1)
        self.socket.bind(self.server_address)
        self.server_address = self.socket.getsockname()

    def server_activate(self):
        """Called by constructor to activate the server.

        May be overridden.

        """
        self.socket.listen(self.request_queue_size)

    def server_close(self):
        """Called to clean-up the server.

        May be overridden.

        """
        self.socket.close()

    def fileno(self):
        """Return socket file number.

        Interface required by select().

        """
        return self.socket.fileno()

    def get_request(self):
        """Get the request and client address from the socket.

        May be overridden.

        """
        return self.socket.accept()

    def shutdown_request(self, request):
        """Called to shutdown and close an individual request."""
        try:
            #explicitly shutdown.  socket.close() merely releases
            #the socket and waits for GC to perform the actual close.
            request.shutdown(socket.SHUT_WR)
        except socket.error:
            pass #some platforms may raise ENOTCONN here
        self.close_request(request)

    def close_request(self, request):
        """Called to clean up an individual request."""
        request.close()


class UDPServer(TCPServer):

    """UDP server class."""

    allow_reuse_address = False

    socket_type = socket.SOCK_DGRAM

    max_packet_size = 8192

    def get_request(self):
        data, client_addr = self.socket.recvfrom(self.max_packet_size)
        return (data, self.socket), client_addr

    def server_activate(self):
        # No need to call listen() for UDP.
        pass

    def shutdown_request(self, request):
        # No need to shutdown anything.
        self.close_request(request)

    def close_request(self, request):
        # No need to close anything.
        pass

class ForkingMixIn:

    """Mix-in class to handle each request in a new process."""

    timeout = 300
    active_children = None
    max_children = 40

    def collect_children(self):
        """Internal routine to wait for children that have exited."""
        if self.active_children is None: return
        while len(self.active_children) >= self.max_children:
            # XXX: This will wait for any child process, not just ones
            # spawned by this library. This could confuse other
            # libraries that expect to be able to wait for their own
            # children.
            try:
                pid, status = os.waitpid(0, 0)
            except os.error:
                pid = None
            if pid not in self.active_children: continue
            self.active_children.remove(pid)

        # XXX: This loop runs more system calls than it ought
        # to. There should be a way to put the active_children into a
        # process group and then use os.waitpid(-pgid) to wait for any
        # of that set, but I couldn't find a way to allocate pgids
        # that couldn't collide.
        for child in self.active_children:
            try:
                pid, status = os.waitpid(child, os.WNOHANG)
            except os.error:
                pid = None
            if not pid: continue
            try:
                self.active_children.remove(pid)
            except ValueError as e:
                raise ValueError('%s. x=%d and list=%r' % (e.message, pid,
                                                           self.active_children))

    def handle_timeout(self):
        """Wait for zombies after self.timeout seconds of inactivity.

        May be extended, do not override.
        """
        self.collect_children()

    def service_actions(self):
        """Collect the zombie child processes regularly in the ForkingMixin.

        service_actions is called in the BaseServer's serve_forver loop.
        """
        self.collect_children()

    def process_request(self, request, client_address):
        """Fork a new subprocess to process the request."""
        pid = os.fork()
        if pid:
            # Parent process
            if self.active_children is None:
                self.active_children = []
            self.active_children.append(pid)
            self.close_request(request)
            return
        else:
            # Child process.
            # This must never return, hence os._exit()!
            try:
                self.finish_request(request, client_address)
                self.shutdown_request(request)
                os._exit(0)
            except:
                try:
                    self.handle_error(request, client_address)
                    self.shutdown_request(request)
                finally:
                    os._exit(1)


class ThreadingMixIn:
    """Mix-in class to handle each request in a new thread."""

    # Decides how threads will act upon termination of the
    # main process
    daemon_threads = False

    def process_request_thread(self, request, client_address):
        """Same as in BaseServer but as a thread.

        In addition, exception handling is done here.

        """
        try:
            self.finish_request(request, client_address)
            self.shutdown_request(request)
        except:
            self.handle_error(request, client_address)
            self.shutdown_request(request)

    def process_request(self, request, client_address):
        """Start a new thread to process the request."""
        t = threading.Thread(target = self.process_request_thread,
                             args = (request, client_address))
        if self.daemon_threads:
            t.daemon = True
        t.start()


class ForkingUDPServer(ForkingMixIn, UDPServer): pass
class ForkingTCPServer(ForkingMixIn, TCPServer): pass

class ThreadingUDPServer(ThreadingMixIn, UDPServer): pass
class ThreadingTCPServer(ThreadingMixIn, TCPServer): pass

if hasattr(socket, 'AF_UNIX'):

    class UnixStreamServer(TCPServer):
        address_family = socket.AF_UNIX

    class UnixDatagramServer(UDPServer):
        address_family = socket.AF_UNIX

    class ThreadingUnixStreamServer(ThreadingMixIn, UnixStreamServer): pass

    class ThreadingUnixDatagramServer(ThreadingMixIn, UnixDatagramServer): pass

class BaseRequestHandler:

    """Base class for request handler classes.

    This class is instantiated for each request to be handled.  The
    constructor sets the instance variables request, client_address
    and server, and then calls the handle() method.  To implement a
    specific service, all you need to do is to derive a class which
    defines a handle() method.

    The handle() method can find the request as self.request, the
    client address as self.client_address, and the server (in case it
    needs access to per-server information) as self.server.  Since a
    separate instance is created for each request, the handle() method
    can define arbitrary other instance variariables.

    """

    def __init__(self, request, client_address, server):
        self.request = request
        self.client_address = client_address
        self.server = server
        self.setup()
        try:
            self.handle()
        finally:
            self.finish()

    def setup(self):
        pass

    def handle(self):
        pass

    def finish(self):
        pass


# The following two classes make it possible to use the same service
# class for stream or datagram servers.
# Each class sets up these instance variables:
# - rfile: a file object from which receives the request is read
# - wfile: a file object to which the reply is written
# When the handle() method returns, wfile is flushed properly


class StreamRequestHandler(BaseRequestHandler):

    """Define self.rfile and self.wfile for stream sockets."""

    # Default buffer sizes for rfile, wfile.
    # We default rfile to buffered because otherwise it could be
    # really slow for large data (a getc() call per byte); we make
    # wfile unbuffered because (a) often after a write() we want to
    # read and we need to flush the line; (b) big writes to unbuffered
    # files are typically optimized by stdio even when big reads
    # aren't.
    rbufsize = -1
    wbufsize = 0

    # A timeout to apply to the request socket, if not None.
    timeout = None

    # Disable nagle algorithm for this socket, if True.
    # Use only when wbufsize != 0, to avoid small packets.
    disable_nagle_algorithm = False

    def setup(self):
        self.connection = self.request
        if self.timeout is not None:
            self.connection.settimeout(self.timeout)
        if self.disable_nagle_algorithm:
            self.connection.setsockopt(socket.IPPROTO_TCP,
                                       socket.TCP_NODELAY, True)
        self.rfile = self.connection.makefile('rb', self.rbufsize)
        self.wfile = self.connection.makefile('wb', self.wbufsize)

    def finish(self):
        if not self.wfile.closed:
            self.wfile.flush()
        self.wfile.close()
        self.rfile.close()


class DatagramRequestHandler(BaseRequestHandler):

    # XXX Regrettably, I cannot get this working on Linux;
    # s.recvfrom() doesn't return a meaningful client address.

    """Define self.rfile and self.wfile for datagram sockets."""

    def setup(self):
        from io import BytesIO
        self.packet, self.socket = self.request
        self.rfile = BytesIO(self.packet)
        self.wfile = BytesIO()

    def finish(self):
        self.socket.sendto(self.wfile.getvalue(), self.client_address)<|MERGE_RESOLUTION|>--- conflicted
+++ resolved
@@ -82,11 +82,7 @@
 data is stored externally (e.g. in the file system), a synchronous
 class will essentially render the service "deaf" while one request is
 being handled -- which may be for a very long time if a client is slow
-<<<<<<< HEAD
-to recv all the data it has requested.  Here a threading or forking
-=======
 to read all the data it has requested.  Here a threading or forking
->>>>>>> f78869e4
 server is appropriate.
 
 In some cases, it may be appropriate to process part of a request
