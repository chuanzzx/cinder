"""Tests for tasks.py."""

import os.path
import re
import sys
import types
import unittest
import weakref
from test import support
from test.script_helper import assert_python_ok
from unittest import mock

import asyncio
from asyncio import tasks
from asyncio import test_utils


PY34 = (sys.version_info >= (3, 4))
PY35 = (sys.version_info >= (3, 5))


@asyncio.coroutine
def coroutine_function():
    pass


class Dummy:

    def __repr__(self):
        return '<Dummy>'

    def __call__(self, *args):
        pass


class TaskTests(test_utils.TestCase):

    def setUp(self):
        self.loop = self.new_test_loop()

    def test_task_class(self):
        @asyncio.coroutine
        def notmuch():
            return 'ok'
        t = asyncio.Task(notmuch(), loop=self.loop)
        self.loop.run_until_complete(t)
        self.assertTrue(t.done())
        self.assertEqual(t.result(), 'ok')
        self.assertIs(t._loop, self.loop)

        loop = asyncio.new_event_loop()
        self.set_event_loop(loop)
        t = asyncio.Task(notmuch(), loop=loop)
        self.assertIs(t._loop, loop)
        loop.run_until_complete(t)
        loop.close()

    def test_async_coroutine(self):
        @asyncio.coroutine
        def notmuch():
            return 'ok'
        t = asyncio.async(notmuch(), loop=self.loop)
        self.loop.run_until_complete(t)
        self.assertTrue(t.done())
        self.assertEqual(t.result(), 'ok')
        self.assertIs(t._loop, self.loop)

        loop = asyncio.new_event_loop()
        self.set_event_loop(loop)
        t = asyncio.async(notmuch(), loop=loop)
        self.assertIs(t._loop, loop)
        loop.run_until_complete(t)
        loop.close()

    def test_async_future(self):
        f_orig = asyncio.Future(loop=self.loop)
        f_orig.set_result('ko')

        f = asyncio.async(f_orig)
        self.loop.run_until_complete(f)
        self.assertTrue(f.done())
        self.assertEqual(f.result(), 'ko')
        self.assertIs(f, f_orig)

        loop = asyncio.new_event_loop()
        self.set_event_loop(loop)

        with self.assertRaises(ValueError):
            f = asyncio.async(f_orig, loop=loop)

        loop.close()

        f = asyncio.async(f_orig, loop=self.loop)
        self.assertIs(f, f_orig)

    def test_async_task(self):
        @asyncio.coroutine
        def notmuch():
            return 'ok'
        t_orig = asyncio.Task(notmuch(), loop=self.loop)
        t = asyncio.async(t_orig)
        self.loop.run_until_complete(t)
        self.assertTrue(t.done())
        self.assertEqual(t.result(), 'ok')
        self.assertIs(t, t_orig)

        loop = asyncio.new_event_loop()
        self.set_event_loop(loop)

        with self.assertRaises(ValueError):
            t = asyncio.async(t_orig, loop=loop)

        loop.close()

        t = asyncio.async(t_orig, loop=self.loop)
        self.assertIs(t, t_orig)

    def test_async_neither(self):
        with self.assertRaises(TypeError):
            asyncio.async('ok')

    def test_task_repr(self):
        @asyncio.coroutine
        def notmuch():
            yield from []
            return 'abc'

        # test coroutine function
        self.assertEqual(notmuch.__name__, 'notmuch')
        if PY35:
            self.assertEqual(notmuch.__qualname__,
                             'TaskTests.test_task_repr.<locals>.notmuch')
        self.assertEqual(notmuch.__module__, __name__)

        filename, lineno = test_utils.get_function_source(notmuch)
        src = "%s:%s" % (filename, lineno)

        # test coroutine object
        gen = notmuch()
        if PY35:
            coro_qualname = 'TaskTests.test_task_repr.<locals>.notmuch'
        else:
            coro_qualname = 'notmuch'
        self.assertEqual(gen.__name__, 'notmuch')
        if PY35:
            self.assertEqual(gen.__qualname__,
                             coro_qualname)

        # test pending Task
        t = asyncio.Task(gen, loop=self.loop)
        t.add_done_callback(Dummy())
        coro = '%s() at %s' % (coro_qualname, src)
        self.assertEqual(repr(t),
                         '<Task pending %s cb=[<Dummy>()]>' % coro)

        # test cancelling Task
        t.cancel()  # Does not take immediate effect!
        self.assertEqual(repr(t),
                         '<Task cancelling %s cb=[<Dummy>()]>' % coro)

        # test cancelled Task
        self.assertRaises(asyncio.CancelledError,
                          self.loop.run_until_complete, t)
        coro = '%s() done at %s' % (coro_qualname, src)
        self.assertEqual(repr(t),
                         '<Task cancelled %s>' % coro)

        # test finished Task
        t = asyncio.Task(notmuch(), loop=self.loop)
        self.loop.run_until_complete(t)
        self.assertEqual(repr(t),
                         "<Task finished %s result='abc'>" % coro)

    def test_task_repr_coro_decorator(self):
        @asyncio.coroutine
        def notmuch():
            # notmuch() function doesn't use yield from: it will be wrapped by
            # @coroutine decorator
            return 123

        # test coroutine function
        self.assertEqual(notmuch.__name__, 'notmuch')
        if PY35:
            self.assertEqual(notmuch.__qualname__,
                             'TaskTests.test_task_repr_coro_decorator.<locals>.notmuch')
        self.assertEqual(notmuch.__module__, __name__)

        # test coroutine object
        gen = notmuch()
        if PY35:
            # On Python >= 3.5, generators now inherit the name of the
            # function, as expected, and have a qualified name (__qualname__
            # attribute).
            coro_name = 'notmuch'
            coro_qualname = 'TaskTests.test_task_repr_coro_decorator.<locals>.notmuch'
        elif tasks._DEBUG:
            # In debug mode, @coroutine decorator uses CoroWrapper which gets
            # its name (__name__ attribute) from the wrapped coroutine
            # function.
            coro_name = coro_qualname = 'notmuch'
        else:
            # On Python < 3.5, generators inherit the name of the code, not of
            # the function. See: http://bugs.python.org/issue21205
            coro_name = coro_qualname = 'coro'
        self.assertEqual(gen.__name__, coro_name)
        if PY35:
            self.assertEqual(gen.__qualname__, coro_qualname)

        # format the coroutine object
        code = gen.gi_code
        coro = ('%s() at %s:%s'
                % (coro_qualname, code.co_filename, code.co_firstlineno))

        # test pending Task
        t = asyncio.Task(gen, loop=self.loop)
        t.add_done_callback(Dummy())
        self.assertEqual(repr(t),
                         '<Task pending %s cb=[<Dummy>()]>' % coro)
        self.loop.run_until_complete(t)

    def test_task_basics(self):
        @asyncio.coroutine
        def outer():
            a = yield from inner1()
            b = yield from inner2()
            return a+b

        @asyncio.coroutine
        def inner1():
            return 42

        @asyncio.coroutine
        def inner2():
            return 1000

        t = outer()
        self.assertEqual(self.loop.run_until_complete(t), 1042)

    def test_cancel(self):

        def gen():
            when = yield
            self.assertAlmostEqual(10.0, when)
            yield 0

        loop = self.new_test_loop(gen)

        @asyncio.coroutine
        def task():
            yield from asyncio.sleep(10.0, loop=loop)
            return 12

        t = asyncio.Task(task(), loop=loop)
        loop.call_soon(t.cancel)
        with self.assertRaises(asyncio.CancelledError):
            loop.run_until_complete(t)
        self.assertTrue(t.done())
        self.assertTrue(t.cancelled())
        self.assertFalse(t.cancel())

    def test_cancel_yield(self):
        @asyncio.coroutine
        def task():
            yield
            yield
            return 12

        t = asyncio.Task(task(), loop=self.loop)
        test_utils.run_briefly(self.loop)  # start coro
        t.cancel()
        self.assertRaises(
            asyncio.CancelledError, self.loop.run_until_complete, t)
        self.assertTrue(t.done())
        self.assertTrue(t.cancelled())
        self.assertFalse(t.cancel())

    def test_cancel_inner_future(self):
        f = asyncio.Future(loop=self.loop)

        @asyncio.coroutine
        def task():
            yield from f
            return 12

        t = asyncio.Task(task(), loop=self.loop)
        test_utils.run_briefly(self.loop)  # start task
        f.cancel()
        with self.assertRaises(asyncio.CancelledError):
            self.loop.run_until_complete(t)
        self.assertTrue(f.cancelled())
        self.assertTrue(t.cancelled())

    def test_cancel_both_task_and_inner_future(self):
        f = asyncio.Future(loop=self.loop)

        @asyncio.coroutine
        def task():
            yield from f
            return 12

        t = asyncio.Task(task(), loop=self.loop)
        test_utils.run_briefly(self.loop)

        f.cancel()
        t.cancel()

        with self.assertRaises(asyncio.CancelledError):
            self.loop.run_until_complete(t)

        self.assertTrue(t.done())
        self.assertTrue(f.cancelled())
        self.assertTrue(t.cancelled())

    def test_cancel_task_catching(self):
        fut1 = asyncio.Future(loop=self.loop)
        fut2 = asyncio.Future(loop=self.loop)

        @asyncio.coroutine
        def task():
            yield from fut1
            try:
                yield from fut2
            except asyncio.CancelledError:
                return 42

        t = asyncio.Task(task(), loop=self.loop)
        test_utils.run_briefly(self.loop)
        self.assertIs(t._fut_waiter, fut1)  # White-box test.
        fut1.set_result(None)
        test_utils.run_briefly(self.loop)
        self.assertIs(t._fut_waiter, fut2)  # White-box test.
        t.cancel()
        self.assertTrue(fut2.cancelled())
        res = self.loop.run_until_complete(t)
        self.assertEqual(res, 42)
        self.assertFalse(t.cancelled())

    def test_cancel_task_ignoring(self):
        fut1 = asyncio.Future(loop=self.loop)
        fut2 = asyncio.Future(loop=self.loop)
        fut3 = asyncio.Future(loop=self.loop)

        @asyncio.coroutine
        def task():
            yield from fut1
            try:
                yield from fut2
            except asyncio.CancelledError:
                pass
            res = yield from fut3
            return res

        t = asyncio.Task(task(), loop=self.loop)
        test_utils.run_briefly(self.loop)
        self.assertIs(t._fut_waiter, fut1)  # White-box test.
        fut1.set_result(None)
        test_utils.run_briefly(self.loop)
        self.assertIs(t._fut_waiter, fut2)  # White-box test.
        t.cancel()
        self.assertTrue(fut2.cancelled())
        test_utils.run_briefly(self.loop)
        self.assertIs(t._fut_waiter, fut3)  # White-box test.
        fut3.set_result(42)
        res = self.loop.run_until_complete(t)
        self.assertEqual(res, 42)
        self.assertFalse(fut3.cancelled())
        self.assertFalse(t.cancelled())

    def test_cancel_current_task(self):
        loop = asyncio.new_event_loop()
        self.set_event_loop(loop)

        @asyncio.coroutine
        def task():
            t.cancel()
            self.assertTrue(t._must_cancel)  # White-box test.
            # The sleep should be cancelled immediately.
            yield from asyncio.sleep(100, loop=loop)
            return 12

        t = asyncio.Task(task(), loop=loop)
        self.assertRaises(
            asyncio.CancelledError, loop.run_until_complete, t)
        self.assertTrue(t.done())
        self.assertFalse(t._must_cancel)  # White-box test.
        self.assertFalse(t.cancel())

    def test_stop_while_run_in_complete(self):

        def gen():
            when = yield
            self.assertAlmostEqual(0.1, when)
            when = yield 0.1
            self.assertAlmostEqual(0.2, when)
            when = yield 0.1
            self.assertAlmostEqual(0.3, when)
            yield 0.1

        loop = self.new_test_loop(gen)

        x = 0
        waiters = []

        @asyncio.coroutine
        def task():
            nonlocal x
            while x < 10:
                waiters.append(asyncio.sleep(0.1, loop=loop))
                yield from waiters[-1]
                x += 1
                if x == 2:
                    loop.stop()

        t = asyncio.Task(task(), loop=loop)
        with self.assertRaises(RuntimeError) as cm:
            loop.run_until_complete(t)
        self.assertEqual(str(cm.exception),
                         'Event loop stopped before Future completed.')
        self.assertFalse(t.done())
        self.assertEqual(x, 2)
        self.assertAlmostEqual(0.3, loop.time())

        # close generators
        for w in waiters:
            w.close()
        t.cancel()
        self.assertRaises(asyncio.CancelledError, loop.run_until_complete, t)

    def test_wait_for(self):

        def gen():
            when = yield
            self.assertAlmostEqual(0.2, when)
            when = yield 0
            self.assertAlmostEqual(0.1, when)
            when = yield 0.1

        loop = self.new_test_loop(gen)

        foo_running = None

        @asyncio.coroutine
        def foo():
            nonlocal foo_running
            foo_running = True
            try:
                yield from asyncio.sleep(0.2, loop=loop)
            finally:
                foo_running = False
            return 'done'

        fut = asyncio.Task(foo(), loop=loop)

        with self.assertRaises(asyncio.TimeoutError):
            loop.run_until_complete(asyncio.wait_for(fut, 0.1, loop=loop))
        self.assertTrue(fut.done())
        # it should have been cancelled due to the timeout
        self.assertTrue(fut.cancelled())
        self.assertAlmostEqual(0.1, loop.time())
        self.assertEqual(foo_running, False)

    def test_wait_for_blocking(self):
        loop = self.new_test_loop()

        @asyncio.coroutine
        def coro():
            return 'done'

        res = loop.run_until_complete(asyncio.wait_for(coro(),
                                                       timeout=None,
                                                       loop=loop))
        self.assertEqual(res, 'done')

    def test_wait_for_with_global_loop(self):

        def gen():
            when = yield
            self.assertAlmostEqual(0.2, when)
            when = yield 0
            self.assertAlmostEqual(0.01, when)
            yield 0.01

        loop = self.new_test_loop(gen)

        @asyncio.coroutine
        def foo():
            yield from asyncio.sleep(0.2, loop=loop)
            return 'done'

        asyncio.set_event_loop(loop)
        try:
            fut = asyncio.Task(foo(), loop=loop)
            with self.assertRaises(asyncio.TimeoutError):
                loop.run_until_complete(asyncio.wait_for(fut, 0.01))
        finally:
            asyncio.set_event_loop(None)

        self.assertAlmostEqual(0.01, loop.time())
        self.assertTrue(fut.done())
        self.assertTrue(fut.cancelled())

    def test_wait(self):

        def gen():
            when = yield
            self.assertAlmostEqual(0.1, when)
            when = yield 0
            self.assertAlmostEqual(0.15, when)
            yield 0.15

        loop = self.new_test_loop(gen)

        a = asyncio.Task(asyncio.sleep(0.1, loop=loop), loop=loop)
        b = asyncio.Task(asyncio.sleep(0.15, loop=loop), loop=loop)

        @asyncio.coroutine
        def foo():
            done, pending = yield from asyncio.wait([b, a], loop=loop)
            self.assertEqual(done, set([a, b]))
            self.assertEqual(pending, set())
            return 42

        res = loop.run_until_complete(asyncio.Task(foo(), loop=loop))
        self.assertEqual(res, 42)
        self.assertAlmostEqual(0.15, loop.time())

        # Doing it again should take no time and exercise a different path.
        res = loop.run_until_complete(asyncio.Task(foo(), loop=loop))
        self.assertAlmostEqual(0.15, loop.time())
        self.assertEqual(res, 42)

    def test_wait_with_global_loop(self):

        def gen():
            when = yield
            self.assertAlmostEqual(0.01, when)
            when = yield 0
            self.assertAlmostEqual(0.015, when)
            yield 0.015

        loop = self.new_test_loop(gen)

        a = asyncio.Task(asyncio.sleep(0.01, loop=loop), loop=loop)
        b = asyncio.Task(asyncio.sleep(0.015, loop=loop), loop=loop)

        @asyncio.coroutine
        def foo():
            done, pending = yield from asyncio.wait([b, a])
            self.assertEqual(done, set([a, b]))
            self.assertEqual(pending, set())
            return 42

        asyncio.set_event_loop(loop)
        res = loop.run_until_complete(
            asyncio.Task(foo(), loop=loop))

        self.assertEqual(res, 42)

    def test_wait_duplicate_coroutines(self):
        @asyncio.coroutine
        def coro(s):
            return s
        c = coro('test')

        task = asyncio.Task(
            asyncio.wait([c, c, coro('spam')], loop=self.loop),
            loop=self.loop)

        done, pending = self.loop.run_until_complete(task)

        self.assertFalse(pending)
        self.assertEqual(set(f.result() for f in done), {'test', 'spam'})

    def test_wait_errors(self):
        self.assertRaises(
            ValueError, self.loop.run_until_complete,
            asyncio.wait(set(), loop=self.loop))

        self.assertRaises(
            ValueError, self.loop.run_until_complete,
            asyncio.wait([asyncio.sleep(10.0, loop=self.loop)],
                         return_when=-1, loop=self.loop))

    def test_wait_first_completed(self):

        def gen():
            when = yield
            self.assertAlmostEqual(10.0, when)
            when = yield 0
            self.assertAlmostEqual(0.1, when)
            yield 0.1

        loop = self.new_test_loop(gen)

        a = asyncio.Task(asyncio.sleep(10.0, loop=loop), loop=loop)
        b = asyncio.Task(asyncio.sleep(0.1, loop=loop), loop=loop)
        task = asyncio.Task(
            asyncio.wait([b, a], return_when=asyncio.FIRST_COMPLETED,
                         loop=loop),
            loop=loop)

        done, pending = loop.run_until_complete(task)
        self.assertEqual({b}, done)
        self.assertEqual({a}, pending)
        self.assertFalse(a.done())
        self.assertTrue(b.done())
        self.assertIsNone(b.result())
        self.assertAlmostEqual(0.1, loop.time())

        # move forward to close generator
        loop.advance_time(10)
        loop.run_until_complete(asyncio.wait([a, b], loop=loop))

    def test_wait_really_done(self):
        # there is possibility that some tasks in the pending list
        # became done but their callbacks haven't all been called yet

        @asyncio.coroutine
        def coro1():
            yield

        @asyncio.coroutine
        def coro2():
            yield
            yield

        a = asyncio.Task(coro1(), loop=self.loop)
        b = asyncio.Task(coro2(), loop=self.loop)
        task = asyncio.Task(
            asyncio.wait([b, a], return_when=asyncio.FIRST_COMPLETED,
                         loop=self.loop),
            loop=self.loop)

        done, pending = self.loop.run_until_complete(task)
        self.assertEqual({a, b}, done)
        self.assertTrue(a.done())
        self.assertIsNone(a.result())
        self.assertTrue(b.done())
        self.assertIsNone(b.result())

    def test_wait_first_exception(self):

        def gen():
            when = yield
            self.assertAlmostEqual(10.0, when)
            yield 0

        loop = self.new_test_loop(gen)

        # first_exception, task already has exception
        a = asyncio.Task(asyncio.sleep(10.0, loop=loop), loop=loop)

        @asyncio.coroutine
        def exc():
            raise ZeroDivisionError('err')

        b = asyncio.Task(exc(), loop=loop)
        task = asyncio.Task(
            asyncio.wait([b, a], return_when=asyncio.FIRST_EXCEPTION,
                         loop=loop),
            loop=loop)

        done, pending = loop.run_until_complete(task)
        self.assertEqual({b}, done)
        self.assertEqual({a}, pending)
        self.assertAlmostEqual(0, loop.time())

        # move forward to close generator
        loop.advance_time(10)
        loop.run_until_complete(asyncio.wait([a, b], loop=loop))

    def test_wait_first_exception_in_wait(self):

        def gen():
            when = yield
            self.assertAlmostEqual(10.0, when)
            when = yield 0
            self.assertAlmostEqual(0.01, when)
            yield 0.01

        loop = self.new_test_loop(gen)

        # first_exception, exception during waiting
        a = asyncio.Task(asyncio.sleep(10.0, loop=loop), loop=loop)

        @asyncio.coroutine
        def exc():
            yield from asyncio.sleep(0.01, loop=loop)
            raise ZeroDivisionError('err')

        b = asyncio.Task(exc(), loop=loop)
        task = asyncio.wait([b, a], return_when=asyncio.FIRST_EXCEPTION,
                            loop=loop)

        done, pending = loop.run_until_complete(task)
        self.assertEqual({b}, done)
        self.assertEqual({a}, pending)
        self.assertAlmostEqual(0.01, loop.time())

        # move forward to close generator
        loop.advance_time(10)
        loop.run_until_complete(asyncio.wait([a, b], loop=loop))

    def test_wait_with_exception(self):

        def gen():
            when = yield
            self.assertAlmostEqual(0.1, when)
            when = yield 0
            self.assertAlmostEqual(0.15, when)
            yield 0.15

        loop = self.new_test_loop(gen)

        a = asyncio.Task(asyncio.sleep(0.1, loop=loop), loop=loop)

        @asyncio.coroutine
        def sleeper():
            yield from asyncio.sleep(0.15, loop=loop)
            raise ZeroDivisionError('really')

        b = asyncio.Task(sleeper(), loop=loop)

        @asyncio.coroutine
        def foo():
            done, pending = yield from asyncio.wait([b, a], loop=loop)
            self.assertEqual(len(done), 2)
            self.assertEqual(pending, set())
            errors = set(f for f in done if f.exception() is not None)
            self.assertEqual(len(errors), 1)

        loop.run_until_complete(asyncio.Task(foo(), loop=loop))
        self.assertAlmostEqual(0.15, loop.time())

        loop.run_until_complete(asyncio.Task(foo(), loop=loop))
        self.assertAlmostEqual(0.15, loop.time())

    def test_wait_with_timeout(self):

        def gen():
            when = yield
            self.assertAlmostEqual(0.1, when)
            when = yield 0
            self.assertAlmostEqual(0.15, when)
            when = yield 0
            self.assertAlmostEqual(0.11, when)
            yield 0.11

        loop = self.new_test_loop(gen)

        a = asyncio.Task(asyncio.sleep(0.1, loop=loop), loop=loop)
        b = asyncio.Task(asyncio.sleep(0.15, loop=loop), loop=loop)

        @asyncio.coroutine
        def foo():
            done, pending = yield from asyncio.wait([b, a], timeout=0.11,
                                                    loop=loop)
            self.assertEqual(done, set([a]))
            self.assertEqual(pending, set([b]))

        loop.run_until_complete(asyncio.Task(foo(), loop=loop))
        self.assertAlmostEqual(0.11, loop.time())

        # move forward to close generator
        loop.advance_time(10)
        loop.run_until_complete(asyncio.wait([a, b], loop=loop))

    def test_wait_concurrent_complete(self):

        def gen():
            when = yield
            self.assertAlmostEqual(0.1, when)
            when = yield 0
            self.assertAlmostEqual(0.15, when)
            when = yield 0
            self.assertAlmostEqual(0.1, when)
            yield 0.1

        loop = self.new_test_loop(gen)

        a = asyncio.Task(asyncio.sleep(0.1, loop=loop), loop=loop)
        b = asyncio.Task(asyncio.sleep(0.15, loop=loop), loop=loop)

        done, pending = loop.run_until_complete(
            asyncio.wait([b, a], timeout=0.1, loop=loop))

        self.assertEqual(done, set([a]))
        self.assertEqual(pending, set([b]))
        self.assertAlmostEqual(0.1, loop.time())

        # move forward to close generator
        loop.advance_time(10)
        loop.run_until_complete(asyncio.wait([a, b], loop=loop))

    def test_as_completed(self):

        def gen():
            yield 0
            yield 0
            yield 0.01
            yield 0

        loop = self.new_test_loop(gen)
        completed = set()
        time_shifted = False

        @asyncio.coroutine
        def sleeper(dt, x):
            nonlocal time_shifted
            yield from asyncio.sleep(dt, loop=loop)
            completed.add(x)
            if not time_shifted and 'a' in completed and 'b' in completed:
                time_shifted = True
                loop.advance_time(0.14)
            return x

        a = sleeper(0.01, 'a')
        b = sleeper(0.01, 'b')
        c = sleeper(0.15, 'c')

        @asyncio.coroutine
        def foo():
            values = []
            for f in asyncio.as_completed([b, c, a], loop=loop):
                values.append((yield from f))
            return values

        res = loop.run_until_complete(asyncio.Task(foo(), loop=loop))
        self.assertAlmostEqual(0.15, loop.time())
        self.assertTrue('a' in res[:2])
        self.assertTrue('b' in res[:2])
        self.assertEqual(res[2], 'c')

        # Doing it again should take no time and exercise a different path.
        res = loop.run_until_complete(asyncio.Task(foo(), loop=loop))
        self.assertAlmostEqual(0.15, loop.time())

    def test_as_completed_with_timeout(self):

        def gen():
            yield
            yield 0
            yield 0
            yield 0.1

        loop = self.new_test_loop(gen)

        a = asyncio.sleep(0.1, 'a', loop=loop)
        b = asyncio.sleep(0.15, 'b', loop=loop)

        @asyncio.coroutine
        def foo():
            values = []
            for f in asyncio.as_completed([a, b], timeout=0.12, loop=loop):
                if values:
                    loop.advance_time(0.02)
                try:
                    v = yield from f
                    values.append((1, v))
                except asyncio.TimeoutError as exc:
                    values.append((2, exc))
            return values

        res = loop.run_until_complete(asyncio.Task(foo(), loop=loop))
        self.assertEqual(len(res), 2, res)
        self.assertEqual(res[0], (1, 'a'))
        self.assertEqual(res[1][0], 2)
        self.assertIsInstance(res[1][1], asyncio.TimeoutError)
        self.assertAlmostEqual(0.12, loop.time())

        # move forward to close generator
        loop.advance_time(10)
        loop.run_until_complete(asyncio.wait([a, b], loop=loop))

    def test_as_completed_with_unused_timeout(self):

        def gen():
            yield
            yield 0
            yield 0.01

        loop = self.new_test_loop(gen)

        a = asyncio.sleep(0.01, 'a', loop=loop)

        @asyncio.coroutine
        def foo():
            for f in asyncio.as_completed([a], timeout=1, loop=loop):
                v = yield from f
                self.assertEqual(v, 'a')

        loop.run_until_complete(asyncio.Task(foo(), loop=loop))

    def test_as_completed_reverse_wait(self):

        def gen():
            yield 0
            yield 0.05
            yield 0

        loop = self.new_test_loop(gen)

        a = asyncio.sleep(0.05, 'a', loop=loop)
        b = asyncio.sleep(0.10, 'b', loop=loop)
        fs = {a, b}
        futs = list(asyncio.as_completed(fs, loop=loop))
        self.assertEqual(len(futs), 2)

        x = loop.run_until_complete(futs[1])
        self.assertEqual(x, 'a')
        self.assertAlmostEqual(0.05, loop.time())
        loop.advance_time(0.05)
        y = loop.run_until_complete(futs[0])
        self.assertEqual(y, 'b')
        self.assertAlmostEqual(0.10, loop.time())

    def test_as_completed_concurrent(self):

        def gen():
            when = yield
            self.assertAlmostEqual(0.05, when)
            when = yield 0
            self.assertAlmostEqual(0.05, when)
            yield 0.05

        loop = self.new_test_loop(gen)

        a = asyncio.sleep(0.05, 'a', loop=loop)
        b = asyncio.sleep(0.05, 'b', loop=loop)
        fs = {a, b}
        futs = list(asyncio.as_completed(fs, loop=loop))
        self.assertEqual(len(futs), 2)
        waiter = asyncio.wait(futs, loop=loop)
        done, pending = loop.run_until_complete(waiter)
        self.assertEqual(set(f.result() for f in done), {'a', 'b'})

    def test_as_completed_duplicate_coroutines(self):

        @asyncio.coroutine
        def coro(s):
            return s

        @asyncio.coroutine
        def runner():
            result = []
            c = coro('ham')
            for f in asyncio.as_completed([c, c, coro('spam')],
                                          loop=self.loop):
                result.append((yield from f))
            return result

        fut = asyncio.Task(runner(), loop=self.loop)
        self.loop.run_until_complete(fut)
        result = fut.result()
        self.assertEqual(set(result), {'ham', 'spam'})
        self.assertEqual(len(result), 2)

    def test_sleep(self):

        def gen():
            when = yield
            self.assertAlmostEqual(0.05, when)
            when = yield 0.05
            self.assertAlmostEqual(0.1, when)
            yield 0.05

        loop = self.new_test_loop(gen)

        @asyncio.coroutine
        def sleeper(dt, arg):
            yield from asyncio.sleep(dt/2, loop=loop)
            res = yield from asyncio.sleep(dt/2, arg, loop=loop)
            return res

        t = asyncio.Task(sleeper(0.1, 'yeah'), loop=loop)
        loop.run_until_complete(t)
        self.assertTrue(t.done())
        self.assertEqual(t.result(), 'yeah')
        self.assertAlmostEqual(0.1, loop.time())

    def test_sleep_cancel(self):

        def gen():
            when = yield
            self.assertAlmostEqual(10.0, when)
            yield 0

        loop = self.new_test_loop(gen)

        t = asyncio.Task(asyncio.sleep(10.0, 'yeah', loop=loop),
                         loop=loop)

        handle = None
        orig_call_later = loop.call_later

        def call_later(self, delay, callback, *args):
            nonlocal handle
            handle = orig_call_later(self, delay, callback, *args)
            return handle

        loop.call_later = call_later
        test_utils.run_briefly(loop)

        self.assertFalse(handle._cancelled)

        t.cancel()
        test_utils.run_briefly(loop)
        self.assertTrue(handle._cancelled)

    def test_task_cancel_sleeping_task(self):

        def gen():
            when = yield
            self.assertAlmostEqual(0.1, when)
            when = yield 0
            self.assertAlmostEqual(5000, when)
            yield 0.1

        loop = self.new_test_loop(gen)

        @asyncio.coroutine
        def sleep(dt):
            yield from asyncio.sleep(dt, loop=loop)

        @asyncio.coroutine
        def doit():
            sleeper = asyncio.Task(sleep(5000), loop=loop)
            loop.call_later(0.1, sleeper.cancel)
            try:
                yield from sleeper
            except asyncio.CancelledError:
                return 'cancelled'
            else:
                return 'slept in'

        doer = doit()
        self.assertEqual(loop.run_until_complete(doer), 'cancelled')
        self.assertAlmostEqual(0.1, loop.time())

    def test_task_cancel_waiter_future(self):
        fut = asyncio.Future(loop=self.loop)

        @asyncio.coroutine
        def coro():
            yield from fut

        task = asyncio.Task(coro(), loop=self.loop)
        test_utils.run_briefly(self.loop)
        self.assertIs(task._fut_waiter, fut)

        task.cancel()
        test_utils.run_briefly(self.loop)
        self.assertRaises(
            asyncio.CancelledError, self.loop.run_until_complete, task)
        self.assertIsNone(task._fut_waiter)
        self.assertTrue(fut.cancelled())

    def test_step_in_completed_task(self):
        @asyncio.coroutine
        def notmuch():
            return 'ko'

        gen = notmuch()
        task = asyncio.Task(gen, loop=self.loop)
        task.set_result('ok')

        self.assertRaises(AssertionError, task._step)
        gen.close()

    def test_step_result(self):
        @asyncio.coroutine
        def notmuch():
            yield None
            yield 1
            return 'ko'

        self.assertRaises(
            RuntimeError, self.loop.run_until_complete, notmuch())

    def test_step_result_future(self):
        # If coroutine returns future, task waits on this future.

        class Fut(asyncio.Future):
            def __init__(self, *args, **kwds):
                self.cb_added = False
                super().__init__(*args, **kwds)

            def add_done_callback(self, fn):
                self.cb_added = True
                super().add_done_callback(fn)

        fut = Fut(loop=self.loop)
        result = None

        @asyncio.coroutine
        def wait_for_future():
            nonlocal result
            result = yield from fut

        t = asyncio.Task(wait_for_future(), loop=self.loop)
        test_utils.run_briefly(self.loop)
        self.assertTrue(fut.cb_added)

        res = object()
        fut.set_result(res)
        test_utils.run_briefly(self.loop)
        self.assertIs(res, result)
        self.assertTrue(t.done())
        self.assertIsNone(t.result())

    def test_step_with_baseexception(self):
        @asyncio.coroutine
        def notmutch():
            raise BaseException()

        task = asyncio.Task(notmutch(), loop=self.loop)
        self.assertRaises(BaseException, task._step)

        self.assertTrue(task.done())
        self.assertIsInstance(task.exception(), BaseException)

    def test_baseexception_during_cancel(self):

        def gen():
            when = yield
            self.assertAlmostEqual(10.0, when)
            yield 0

        loop = self.new_test_loop(gen)

        @asyncio.coroutine
        def sleeper():
            yield from asyncio.sleep(10, loop=loop)

        base_exc = BaseException()

        @asyncio.coroutine
        def notmutch():
            try:
                yield from sleeper()
            except asyncio.CancelledError:
                raise base_exc

        task = asyncio.Task(notmutch(), loop=loop)
        test_utils.run_briefly(loop)

        task.cancel()
        self.assertFalse(task.done())

        self.assertRaises(BaseException, test_utils.run_briefly, loop)

        self.assertTrue(task.done())
        self.assertFalse(task.cancelled())
        self.assertIs(task.exception(), base_exc)

    def test_iscoroutinefunction(self):
        def fn():
            pass

        self.assertFalse(asyncio.iscoroutinefunction(fn))

        def fn1():
            yield
        self.assertFalse(asyncio.iscoroutinefunction(fn1))

        @asyncio.coroutine
        def fn2():
            yield
        self.assertTrue(asyncio.iscoroutinefunction(fn2))

    def test_yield_vs_yield_from(self):
        fut = asyncio.Future(loop=self.loop)

        @asyncio.coroutine
        def wait_for_future():
            yield fut

        task = wait_for_future()
        with self.assertRaises(RuntimeError):
            self.loop.run_until_complete(task)

        self.assertFalse(fut.done())

    def test_yield_vs_yield_from_generator(self):
        @asyncio.coroutine
        def coro():
            yield

        @asyncio.coroutine
        def wait_for_future():
            gen = coro()
            try:
                yield gen
            finally:
                gen.close()

        task = wait_for_future()
        self.assertRaises(
            RuntimeError,
            self.loop.run_until_complete, task)

    def test_coroutine_non_gen_function(self):
        @asyncio.coroutine
        def func():
            return 'test'

        self.assertTrue(asyncio.iscoroutinefunction(func))

        coro = func()
        self.assertTrue(asyncio.iscoroutine(coro))

        res = self.loop.run_until_complete(coro)
        self.assertEqual(res, 'test')

    def test_coroutine_non_gen_function_return_future(self):
        fut = asyncio.Future(loop=self.loop)

        @asyncio.coroutine
        def func():
            return fut

        @asyncio.coroutine
        def coro():
            fut.set_result('test')

        t1 = asyncio.Task(func(), loop=self.loop)
        t2 = asyncio.Task(coro(), loop=self.loop)
        res = self.loop.run_until_complete(t1)
        self.assertEqual(res, 'test')
        self.assertIsNone(t2.result())

    def test_current_task(self):
        self.assertIsNone(asyncio.Task.current_task(loop=self.loop))

        @asyncio.coroutine
        def coro(loop):
            self.assertTrue(asyncio.Task.current_task(loop=loop) is task)

        task = asyncio.Task(coro(self.loop), loop=self.loop)
        self.loop.run_until_complete(task)
        self.assertIsNone(asyncio.Task.current_task(loop=self.loop))

    def test_current_task_with_interleaving_tasks(self):
        self.assertIsNone(asyncio.Task.current_task(loop=self.loop))

        fut1 = asyncio.Future(loop=self.loop)
        fut2 = asyncio.Future(loop=self.loop)

        @asyncio.coroutine
        def coro1(loop):
            self.assertTrue(asyncio.Task.current_task(loop=loop) is task1)
            yield from fut1
            self.assertTrue(asyncio.Task.current_task(loop=loop) is task1)
            fut2.set_result(True)

        @asyncio.coroutine
        def coro2(loop):
            self.assertTrue(asyncio.Task.current_task(loop=loop) is task2)
            fut1.set_result(True)
            yield from fut2
            self.assertTrue(asyncio.Task.current_task(loop=loop) is task2)

        task1 = asyncio.Task(coro1(self.loop), loop=self.loop)
        task2 = asyncio.Task(coro2(self.loop), loop=self.loop)

        self.loop.run_until_complete(asyncio.wait((task1, task2),
                                                  loop=self.loop))
        self.assertIsNone(asyncio.Task.current_task(loop=self.loop))

    # Some thorough tests for cancellation propagation through
    # coroutines, tasks and wait().

    def test_yield_future_passes_cancel(self):
        # Cancelling outer() cancels inner() cancels waiter.
        proof = 0
        waiter = asyncio.Future(loop=self.loop)

        @asyncio.coroutine
        def inner():
            nonlocal proof
            try:
                yield from waiter
            except asyncio.CancelledError:
                proof += 1
                raise
            else:
                self.fail('got past sleep() in inner()')

        @asyncio.coroutine
        def outer():
            nonlocal proof
            try:
                yield from inner()
            except asyncio.CancelledError:
                proof += 100  # Expect this path.
            else:
                proof += 10

        f = asyncio.async(outer(), loop=self.loop)
        test_utils.run_briefly(self.loop)
        f.cancel()
        self.loop.run_until_complete(f)
        self.assertEqual(proof, 101)
        self.assertTrue(waiter.cancelled())

    def test_yield_wait_does_not_shield_cancel(self):
        # Cancelling outer() makes wait() return early, leaves inner()
        # running.
        proof = 0
        waiter = asyncio.Future(loop=self.loop)

        @asyncio.coroutine
        def inner():
            nonlocal proof
            yield from waiter
            proof += 1

        @asyncio.coroutine
        def outer():
            nonlocal proof
            d, p = yield from asyncio.wait([inner()], loop=self.loop)
            proof += 100

        f = asyncio.async(outer(), loop=self.loop)
        test_utils.run_briefly(self.loop)
        f.cancel()
        self.assertRaises(
            asyncio.CancelledError, self.loop.run_until_complete, f)
        waiter.set_result(None)
        test_utils.run_briefly(self.loop)
        self.assertEqual(proof, 1)

    def test_shield_result(self):
        inner = asyncio.Future(loop=self.loop)
        outer = asyncio.shield(inner)
        inner.set_result(42)
        res = self.loop.run_until_complete(outer)
        self.assertEqual(res, 42)

    def test_shield_exception(self):
        inner = asyncio.Future(loop=self.loop)
        outer = asyncio.shield(inner)
        test_utils.run_briefly(self.loop)
        exc = RuntimeError('expected')
        inner.set_exception(exc)
        test_utils.run_briefly(self.loop)
        self.assertIs(outer.exception(), exc)

    def test_shield_cancel(self):
        inner = asyncio.Future(loop=self.loop)
        outer = asyncio.shield(inner)
        test_utils.run_briefly(self.loop)
        inner.cancel()
        test_utils.run_briefly(self.loop)
        self.assertTrue(outer.cancelled())

    def test_shield_shortcut(self):
        fut = asyncio.Future(loop=self.loop)
        fut.set_result(42)
        res = self.loop.run_until_complete(asyncio.shield(fut))
        self.assertEqual(res, 42)

    def test_shield_effect(self):
        # Cancelling outer() does not affect inner().
        proof = 0
        waiter = asyncio.Future(loop=self.loop)

        @asyncio.coroutine
        def inner():
            nonlocal proof
            yield from waiter
            proof += 1

        @asyncio.coroutine
        def outer():
            nonlocal proof
            yield from asyncio.shield(inner(), loop=self.loop)
            proof += 100

        f = asyncio.async(outer(), loop=self.loop)
        test_utils.run_briefly(self.loop)
        f.cancel()
        with self.assertRaises(asyncio.CancelledError):
            self.loop.run_until_complete(f)
        waiter.set_result(None)
        test_utils.run_briefly(self.loop)
        self.assertEqual(proof, 1)

    def test_shield_gather(self):
        child1 = asyncio.Future(loop=self.loop)
        child2 = asyncio.Future(loop=self.loop)
        parent = asyncio.gather(child1, child2, loop=self.loop)
        outer = asyncio.shield(parent, loop=self.loop)
        test_utils.run_briefly(self.loop)
        outer.cancel()
        test_utils.run_briefly(self.loop)
        self.assertTrue(outer.cancelled())
        child1.set_result(1)
        child2.set_result(2)
        test_utils.run_briefly(self.loop)
        self.assertEqual(parent.result(), [1, 2])

    def test_gather_shield(self):
        child1 = asyncio.Future(loop=self.loop)
        child2 = asyncio.Future(loop=self.loop)
        inner1 = asyncio.shield(child1, loop=self.loop)
        inner2 = asyncio.shield(child2, loop=self.loop)
        parent = asyncio.gather(inner1, inner2, loop=self.loop)
        test_utils.run_briefly(self.loop)
        parent.cancel()
        # This should cancel inner1 and inner2 but bot child1 and child2.
        test_utils.run_briefly(self.loop)
        self.assertIsInstance(parent.exception(), asyncio.CancelledError)
        self.assertTrue(inner1.cancelled())
        self.assertTrue(inner2.cancelled())
        child1.set_result(1)
        child2.set_result(2)
        test_utils.run_briefly(self.loop)

    def test_as_completed_invalid_args(self):
        fut = asyncio.Future(loop=self.loop)

        # as_completed() expects a list of futures, not a future instance
        self.assertRaises(TypeError, self.loop.run_until_complete,
            asyncio.as_completed(fut, loop=self.loop))
        self.assertRaises(TypeError, self.loop.run_until_complete,
            asyncio.as_completed(coroutine_function(), loop=self.loop))

    def test_wait_invalid_args(self):
        fut = asyncio.Future(loop=self.loop)

        # wait() expects a list of futures, not a future instance
        self.assertRaises(TypeError, self.loop.run_until_complete,
            asyncio.wait(fut, loop=self.loop))
        self.assertRaises(TypeError, self.loop.run_until_complete,
            asyncio.wait(coroutine_function(), loop=self.loop))

        # wait() expects at least a future
        self.assertRaises(ValueError, self.loop.run_until_complete,
            asyncio.wait([], loop=self.loop))

    def test_corowrapper_mocks_generator(self):

        def check():
            # A function that asserts various things.
            # Called twice, with different debug flag values.

            @asyncio.coroutine
            def coro():
                # The actual coroutine.
                self.assertTrue(gen.gi_running)
                yield from fut

            # A completed Future used to run the coroutine.
            fut = asyncio.Future(loop=self.loop)
            fut.set_result(None)

            # Call the coroutine.
            gen = coro()

            # Check some properties.
            self.assertTrue(asyncio.iscoroutine(gen))
            self.assertIsInstance(gen.gi_frame, types.FrameType)
            self.assertFalse(gen.gi_running)
            self.assertIsInstance(gen.gi_code, types.CodeType)

            # Run it.
            self.loop.run_until_complete(gen)

            # The frame should have changed.
            self.assertIsNone(gen.gi_frame)

        # Save debug flag.
        old_debug = asyncio.tasks._DEBUG
        try:
            # Test with debug flag cleared.
            asyncio.tasks._DEBUG = False
            check()

            # Test with debug flag set.
            asyncio.tasks._DEBUG = True
            check()

        finally:
            # Restore original debug flag.
            asyncio.tasks._DEBUG = old_debug

    def test_yield_from_corowrapper(self):
        old_debug = asyncio.tasks._DEBUG
        asyncio.tasks._DEBUG = True
        try:
            @asyncio.coroutine
            def t1():
                return (yield from t2())

            @asyncio.coroutine
            def t2():
                f = asyncio.Future(loop=self.loop)
                asyncio.Task(t3(f), loop=self.loop)
                return (yield from f)

            @asyncio.coroutine
            def t3(f):
                f.set_result((1, 2, 3))

            task = asyncio.Task(t1(), loop=self.loop)
            val = self.loop.run_until_complete(task)
            self.assertEqual(val, (1, 2, 3))
        finally:
            asyncio.tasks._DEBUG = old_debug

    def test_yield_from_corowrapper_send(self):
        def foo():
            a = yield
            return a

        def call(arg):
            cw = asyncio.tasks.CoroWrapper(foo(), foo)
            cw.send(None)
            try:
                cw.send(arg)
            except StopIteration as ex:
                return ex.args[0]
            else:
                raise AssertionError('StopIteration was expected')

        self.assertEqual(call((1, 2)), (1, 2))
        self.assertEqual(call('spam'), 'spam')

    def test_corowrapper_weakref(self):
        wd = weakref.WeakValueDictionary()
        def foo(): yield from []
        cw = asyncio.tasks.CoroWrapper(foo(), foo)
        wd['cw'] = cw  # Would fail without __weakref__ slot.
        cw.gen = None  # Suppress warning from __del__.

    @unittest.skipUnless(PY34,
                         'need python 3.4 or later')
    def test_log_destroyed_pending_task(self):
        @asyncio.coroutine
        def kill_me(loop):
            future = asyncio.Future(loop=loop)
            yield from future
            # at this point, the only reference to kill_me() task is
            # the Task._wakeup() method in future._callbacks
            raise Exception("code never reached")

        mock_handler = mock.Mock()
        self.loop.set_debug(True)
        self.loop.set_exception_handler(mock_handler)

        # schedule the task
        coro = kill_me(self.loop)
        task = asyncio.async(coro, loop=self.loop)
        self.assertEqual(asyncio.Task.all_tasks(loop=self.loop), {task})

        # execute the task so it waits for future
        self.loop._run_once()
        self.assertEqual(len(self.loop._ready), 0)

        # remove the future used in kill_me(), and references to the task
        del coro.gi_frame.f_locals['future']
        coro = None
        source_traceback = task._source_traceback
        task = None

        # no more reference to kill_me() task: the task is destroyed by the GC
        support.gc_collect()

        self.assertEqual(asyncio.Task.all_tasks(loop=self.loop), set())

        mock_handler.assert_called_with(self.loop, {
            'message': 'Task was destroyed but it is pending!',
            'task': mock.ANY,
            'source_traceback': source_traceback,
        })
        mock_handler.reset_mock()

    @mock.patch('asyncio.tasks.logger')
    def test_coroutine_never_yielded(self, m_log):
        debug = asyncio.tasks._DEBUG
        try:
            asyncio.tasks._DEBUG = True
            @asyncio.coroutine
            def coro_noop():
                pass
        finally:
            asyncio.tasks._DEBUG = debug

        tb_filename = __file__
        tb_lineno = sys._getframe().f_lineno + 1
        coro = coro_noop()
        coro = None
        support.gc_collect()

        self.assertTrue(m_log.error.called)
        message = m_log.error.call_args[0][0]
        func_filename, func_lineno = test_utils.get_function_source(coro_noop)
        regex = (r'^Coroutine %s\(\) at %s:%s was never yielded from\n'
                 r'Coroutine object created at \(most recent call last\):\n'
                 r'.*\n'
                 r'  File "%s", line %s, in test_coroutine_never_yielded\n'
                 r'    coro = coro_noop\(\)$'
                 % (re.escape(coro_noop.__qualname__),
                    func_filename, func_lineno,
                    tb_filename, tb_lineno))

        self.assertRegex(message, re.compile(regex, re.DOTALL))

<<<<<<< HEAD
=======
    def test_task_source_traceback(self):
        self.loop.set_debug(True)

        task = asyncio.Task(coroutine_function(), loop=self.loop)
        lineno = sys._getframe().f_lineno - 1
        self.assertIsInstance(task._source_traceback, list)
        self.assertEqual(task._source_traceback[-1][:3],
                         (__file__,
                          lineno,
                          'test_task_source_traceback'))

>>>>>>> 80f53aa9

class GatherTestsBase:

    def setUp(self):
        self.one_loop = self.new_test_loop()
        self.other_loop = self.new_test_loop()
        self.set_event_loop(self.one_loop, cleanup=False)

    def _run_loop(self, loop):
        while loop._ready:
            test_utils.run_briefly(loop)

    def _check_success(self, **kwargs):
        a, b, c = [asyncio.Future(loop=self.one_loop) for i in range(3)]
        fut = asyncio.gather(*self.wrap_futures(a, b, c), **kwargs)
        cb = test_utils.MockCallback()
        fut.add_done_callback(cb)
        b.set_result(1)
        a.set_result(2)
        self._run_loop(self.one_loop)
        self.assertEqual(cb.called, False)
        self.assertFalse(fut.done())
        c.set_result(3)
        self._run_loop(self.one_loop)
        cb.assert_called_once_with(fut)
        self.assertEqual(fut.result(), [2, 1, 3])

    def test_success(self):
        self._check_success()
        self._check_success(return_exceptions=False)

    def test_result_exception_success(self):
        self._check_success(return_exceptions=True)

    def test_one_exception(self):
        a, b, c, d, e = [asyncio.Future(loop=self.one_loop) for i in range(5)]
        fut = asyncio.gather(*self.wrap_futures(a, b, c, d, e))
        cb = test_utils.MockCallback()
        fut.add_done_callback(cb)
        exc = ZeroDivisionError()
        a.set_result(1)
        b.set_exception(exc)
        self._run_loop(self.one_loop)
        self.assertTrue(fut.done())
        cb.assert_called_once_with(fut)
        self.assertIs(fut.exception(), exc)
        # Does nothing
        c.set_result(3)
        d.cancel()
        e.set_exception(RuntimeError())
        e.exception()

    def test_return_exceptions(self):
        a, b, c, d = [asyncio.Future(loop=self.one_loop) for i in range(4)]
        fut = asyncio.gather(*self.wrap_futures(a, b, c, d),
                             return_exceptions=True)
        cb = test_utils.MockCallback()
        fut.add_done_callback(cb)
        exc = ZeroDivisionError()
        exc2 = RuntimeError()
        b.set_result(1)
        c.set_exception(exc)
        a.set_result(3)
        self._run_loop(self.one_loop)
        self.assertFalse(fut.done())
        d.set_exception(exc2)
        self._run_loop(self.one_loop)
        self.assertTrue(fut.done())
        cb.assert_called_once_with(fut)
        self.assertEqual(fut.result(), [3, 1, exc, exc2])

    def test_env_var_debug(self):
        code = '\n'.join((
            'import asyncio.tasks',
            'print(asyncio.tasks._DEBUG)'))

        # Test with -E to not fail if the unit test was run with
        # PYTHONASYNCIODEBUG set to a non-empty string
        sts, stdout, stderr = assert_python_ok('-E', '-c', code)
        self.assertEqual(stdout.rstrip(), b'False')

        sts, stdout, stderr = assert_python_ok('-c', code,
                                               PYTHONASYNCIODEBUG='')
        self.assertEqual(stdout.rstrip(), b'False')

        sts, stdout, stderr = assert_python_ok('-c', code,
                                               PYTHONASYNCIODEBUG='1')
        self.assertEqual(stdout.rstrip(), b'True')

        sts, stdout, stderr = assert_python_ok('-E', '-c', code,
                                               PYTHONASYNCIODEBUG='1')
        self.assertEqual(stdout.rstrip(), b'False')


class FutureGatherTests(GatherTestsBase, test_utils.TestCase):

    def wrap_futures(self, *futures):
        return futures

    def _check_empty_sequence(self, seq_or_iter):
        asyncio.set_event_loop(self.one_loop)
        self.addCleanup(asyncio.set_event_loop, None)
        fut = asyncio.gather(*seq_or_iter)
        self.assertIsInstance(fut, asyncio.Future)
        self.assertIs(fut._loop, self.one_loop)
        self._run_loop(self.one_loop)
        self.assertTrue(fut.done())
        self.assertEqual(fut.result(), [])
        fut = asyncio.gather(*seq_or_iter, loop=self.other_loop)
        self.assertIs(fut._loop, self.other_loop)

    def test_constructor_empty_sequence(self):
        self._check_empty_sequence([])
        self._check_empty_sequence(())
        self._check_empty_sequence(set())
        self._check_empty_sequence(iter(""))

    def test_constructor_heterogenous_futures(self):
        fut1 = asyncio.Future(loop=self.one_loop)
        fut2 = asyncio.Future(loop=self.other_loop)
        with self.assertRaises(ValueError):
            asyncio.gather(fut1, fut2)
        with self.assertRaises(ValueError):
            asyncio.gather(fut1, loop=self.other_loop)

    def test_constructor_homogenous_futures(self):
        children = [asyncio.Future(loop=self.other_loop) for i in range(3)]
        fut = asyncio.gather(*children)
        self.assertIs(fut._loop, self.other_loop)
        self._run_loop(self.other_loop)
        self.assertFalse(fut.done())
        fut = asyncio.gather(*children, loop=self.other_loop)
        self.assertIs(fut._loop, self.other_loop)
        self._run_loop(self.other_loop)
        self.assertFalse(fut.done())

    def test_one_cancellation(self):
        a, b, c, d, e = [asyncio.Future(loop=self.one_loop) for i in range(5)]
        fut = asyncio.gather(a, b, c, d, e)
        cb = test_utils.MockCallback()
        fut.add_done_callback(cb)
        a.set_result(1)
        b.cancel()
        self._run_loop(self.one_loop)
        self.assertTrue(fut.done())
        cb.assert_called_once_with(fut)
        self.assertFalse(fut.cancelled())
        self.assertIsInstance(fut.exception(), asyncio.CancelledError)
        # Does nothing
        c.set_result(3)
        d.cancel()
        e.set_exception(RuntimeError())
        e.exception()

    def test_result_exception_one_cancellation(self):
        a, b, c, d, e, f = [asyncio.Future(loop=self.one_loop)
                            for i in range(6)]
        fut = asyncio.gather(a, b, c, d, e, f, return_exceptions=True)
        cb = test_utils.MockCallback()
        fut.add_done_callback(cb)
        a.set_result(1)
        zde = ZeroDivisionError()
        b.set_exception(zde)
        c.cancel()
        self._run_loop(self.one_loop)
        self.assertFalse(fut.done())
        d.set_result(3)
        e.cancel()
        rte = RuntimeError()
        f.set_exception(rte)
        res = self.one_loop.run_until_complete(fut)
        self.assertIsInstance(res[2], asyncio.CancelledError)
        self.assertIsInstance(res[4], asyncio.CancelledError)
        res[2] = res[4] = None
        self.assertEqual(res, [1, zde, None, 3, None, rte])
        cb.assert_called_once_with(fut)


class CoroutineGatherTests(GatherTestsBase, test_utils.TestCase):

    def setUp(self):
        super().setUp()
        asyncio.set_event_loop(self.one_loop)

    def wrap_futures(self, *futures):
        coros = []
        for fut in futures:
            @asyncio.coroutine
            def coro(fut=fut):
                return (yield from fut)
            coros.append(coro())
        return coros

    def test_constructor_loop_selection(self):
        @asyncio.coroutine
        def coro():
            return 'abc'
        gen1 = coro()
        gen2 = coro()
        fut = asyncio.gather(gen1, gen2)
        self.assertIs(fut._loop, self.one_loop)
        self.one_loop.run_until_complete(fut)

        self.set_event_loop(self.other_loop, cleanup=False)
        gen3 = coro()
        gen4 = coro()
        fut2 = asyncio.gather(gen3, gen4, loop=self.other_loop)
        self.assertIs(fut2._loop, self.other_loop)
        self.other_loop.run_until_complete(fut2)

    def test_duplicate_coroutines(self):
        @asyncio.coroutine
        def coro(s):
            return s
        c = coro('abc')
        fut = asyncio.gather(c, c, coro('def'), c, loop=self.one_loop)
        self._run_loop(self.one_loop)
        self.assertEqual(fut.result(), ['abc', 'abc', 'def', 'abc'])

    def test_cancellation_broadcast(self):
        # Cancelling outer() cancels all children.
        proof = 0
        waiter = asyncio.Future(loop=self.one_loop)

        @asyncio.coroutine
        def inner():
            nonlocal proof
            yield from waiter
            proof += 1

        child1 = asyncio.async(inner(), loop=self.one_loop)
        child2 = asyncio.async(inner(), loop=self.one_loop)
        gatherer = None

        @asyncio.coroutine
        def outer():
            nonlocal proof, gatherer
            gatherer = asyncio.gather(child1, child2, loop=self.one_loop)
            yield from gatherer
            proof += 100

        f = asyncio.async(outer(), loop=self.one_loop)
        test_utils.run_briefly(self.one_loop)
        self.assertTrue(f.cancel())
        with self.assertRaises(asyncio.CancelledError):
            self.one_loop.run_until_complete(f)
        self.assertFalse(gatherer.cancel())
        self.assertTrue(waiter.cancelled())
        self.assertTrue(child1.cancelled())
        self.assertTrue(child2.cancelled())
        test_utils.run_briefly(self.one_loop)
        self.assertEqual(proof, 0)

    def test_exception_marking(self):
        # Test for the first line marked "Mark exception retrieved."

        @asyncio.coroutine
        def inner(f):
            yield from f
            raise RuntimeError('should not be ignored')

        a = asyncio.Future(loop=self.one_loop)
        b = asyncio.Future(loop=self.one_loop)

        @asyncio.coroutine
        def outer():
            yield from asyncio.gather(inner(a), inner(b), loop=self.one_loop)

        f = asyncio.async(outer(), loop=self.one_loop)
        test_utils.run_briefly(self.one_loop)
        a.set_result(None)
        test_utils.run_briefly(self.one_loop)
        b.set_result(None)
        test_utils.run_briefly(self.one_loop)
        self.assertIsInstance(f.exception(), RuntimeError)


if __name__ == '__main__':
    unittest.main()<|MERGE_RESOLUTION|>--- conflicted
+++ resolved
@@ -1607,8 +1607,6 @@
 
         self.assertRegex(message, re.compile(regex, re.DOTALL))
 
-<<<<<<< HEAD
-=======
     def test_task_source_traceback(self):
         self.loop.set_debug(True)
 
@@ -1620,7 +1618,6 @@
                           lineno,
                           'test_task_source_traceback'))
 
->>>>>>> 80f53aa9
 
 class GatherTestsBase:
 
