# Test the support for SSL and sockets

import sys
import unittest
from test import support
import socket
import select
import time
import gc
import os
import errno
import pprint
import tempfile
import urllib.request
import traceback
import asyncore
import weakref
import platform
import functools

ssl = support.import_module("ssl")

PROTOCOLS = [
    ssl.PROTOCOL_SSLv3,
    ssl.PROTOCOL_SSLv23, ssl.PROTOCOL_TLSv1
]
if hasattr(ssl, 'PROTOCOL_SSLv2'):
    PROTOCOLS.append(ssl.PROTOCOL_SSLv2)

HOST = support.HOST

data_file = lambda name: os.path.join(os.path.dirname(__file__), name)

# The custom key and certificate files used in test_ssl are generated
# using Lib/test/make_ssl_certs.py.
# Other certificates are simply fetched from the Internet servers they
# are meant to authenticate.

CERTFILE = data_file("keycert.pem")
BYTES_CERTFILE = os.fsencode(CERTFILE)
ONLYCERT = data_file("ssl_cert.pem")
ONLYKEY = data_file("ssl_key.pem")
BYTES_ONLYCERT = os.fsencode(ONLYCERT)
BYTES_ONLYKEY = os.fsencode(ONLYKEY)
CERTFILE_PROTECTED = data_file("keycert.passwd.pem")
ONLYKEY_PROTECTED = data_file("ssl_key.passwd.pem")
KEY_PASSWORD = "somepass"
CAPATH = data_file("capath")
BYTES_CAPATH = os.fsencode(CAPATH)

SVN_PYTHON_ORG_ROOT_CERT = data_file("https_svn_python_org_root.pem")

EMPTYCERT = data_file("nullcert.pem")
BADCERT = data_file("badcert.pem")
WRONGCERT = data_file("XXXnonexisting.pem")
BADKEY = data_file("badkey.pem")
NOKIACERT = data_file("nokia.pem")


def handle_error(prefix):
    exc_format = ' '.join(traceback.format_exception(*sys.exc_info()))
    if support.verbose:
        sys.stdout.write(prefix + exc_format)

def can_clear_options():
    # 0.9.8m or higher
    return ssl._OPENSSL_API_VERSION >= (0, 9, 8, 13, 15)

def no_sslv2_implies_sslv3_hello():
    # 0.9.7h or higher
    return ssl.OPENSSL_VERSION_INFO >= (0, 9, 7, 8, 15)


# Issue #9415: Ubuntu hijacks their OpenSSL and forcefully disables SSLv2
def skip_if_broken_ubuntu_ssl(func):
    if hasattr(ssl, 'PROTOCOL_SSLv2'):
        @functools.wraps(func)
        def f(*args, **kwargs):
            try:
                ssl.SSLContext(ssl.PROTOCOL_SSLv2)
            except ssl.SSLError:
                if (ssl.OPENSSL_VERSION_INFO == (0, 9, 8, 15, 15) and
                    platform.linux_distribution() == ('debian', 'squeeze/sid', '')):
                    raise unittest.SkipTest("Patched Ubuntu OpenSSL breaks behaviour")
            return func(*args, **kwargs)
        return f
    else:
        return func


class BasicSocketTests(unittest.TestCase):

    def test_constants(self):
        #ssl.PROTOCOL_SSLv2
        ssl.PROTOCOL_SSLv23
        ssl.PROTOCOL_SSLv3
        ssl.PROTOCOL_TLSv1
        ssl.CERT_NONE
        ssl.CERT_OPTIONAL
        ssl.CERT_REQUIRED
        ssl.OP_CIPHER_SERVER_PREFERENCE
        ssl.OP_SINGLE_ECDH_USE
        if ssl.OPENSSL_VERSION_INFO >= (1, 0):
            ssl.OP_NO_COMPRESSION
        self.assertIn(ssl.HAS_SNI, {True, False})
        self.assertIn(ssl.HAS_ECDH, {True, False})

    def test_random(self):
        v = ssl.RAND_status()
        if support.verbose:
            sys.stdout.write("\n RAND_status is %d (%s)\n"
                             % (v, (v and "sufficient randomness") or
                                "insufficient randomness"))

        data, is_cryptographic = ssl.RAND_pseudo_bytes(16)
        self.assertEqual(len(data), 16)
        self.assertEqual(is_cryptographic, v == 1)
        if v:
            data = ssl.RAND_bytes(16)
            self.assertEqual(len(data), 16)
        else:
            self.assertRaises(ssl.SSLError, ssl.RAND_bytes, 16)

        try:
            ssl.RAND_egd(1)
        except TypeError:
            pass
        else:
            print("didn't raise TypeError")
        ssl.RAND_add("this is a random string", 75.0)

    def test_parse_cert(self):
        # note that this uses an 'unofficial' function in _ssl.c,
        # provided solely for this test, to exercise the certificate
        # parsing code
        p = ssl._ssl._test_decode_cert(CERTFILE)
        if support.verbose:
            sys.stdout.write("\n" + pprint.pformat(p) + "\n")
        self.assertEqual(p['issuer'],
                         ((('countryName', 'XY'),),
                          (('localityName', 'Castle Anthrax'),),
                          (('organizationName', 'Python Software Foundation'),),
                          (('commonName', 'localhost'),))
                        )
        self.assertEqual(p['notAfter'], 'Oct  5 23:01:56 2020 GMT')
        self.assertEqual(p['notBefore'], 'Oct  8 23:01:56 2010 GMT')
        self.assertEqual(p['serialNumber'], 'D7C7381919AFC24E')
        self.assertEqual(p['subject'],
                         ((('countryName', 'XY'),),
                          (('localityName', 'Castle Anthrax'),),
                          (('organizationName', 'Python Software Foundation'),),
                          (('commonName', 'localhost'),))
                        )
        self.assertEqual(p['subjectAltName'], (('DNS', 'localhost'),))
        # Issue #13034: the subjectAltName in some certificates
        # (notably projects.developer.nokia.com:443) wasn't parsed
        p = ssl._ssl._test_decode_cert(NOKIACERT)
        if support.verbose:
            sys.stdout.write("\n" + pprint.pformat(p) + "\n")
        self.assertEqual(p['subjectAltName'],
                         (('DNS', 'projects.developer.nokia.com'),
                          ('DNS', 'projects.forum.nokia.com'))
                        )

    def test_DER_to_PEM(self):
        with open(SVN_PYTHON_ORG_ROOT_CERT, 'r') as f:
            pem = f.read()
        d1 = ssl.PEM_cert_to_DER_cert(pem)
        p2 = ssl.DER_cert_to_PEM_cert(d1)
        d2 = ssl.PEM_cert_to_DER_cert(p2)
        self.assertEqual(d1, d2)
        if not p2.startswith(ssl.PEM_HEADER + '\n'):
            self.fail("DER-to-PEM didn't include correct header:\n%r\n" % p2)
        if not p2.endswith('\n' + ssl.PEM_FOOTER + '\n'):
            self.fail("DER-to-PEM didn't include correct footer:\n%r\n" % p2)

    def test_openssl_version(self):
        n = ssl.OPENSSL_VERSION_NUMBER
        t = ssl.OPENSSL_VERSION_INFO
        s = ssl.OPENSSL_VERSION
        self.assertIsInstance(n, int)
        self.assertIsInstance(t, tuple)
        self.assertIsInstance(s, str)
        # Some sanity checks follow
        # >= 0.9
        self.assertGreaterEqual(n, 0x900000)
        # < 2.0
        self.assertLess(n, 0x20000000)
        major, minor, fix, patch, status = t
        self.assertGreaterEqual(major, 0)
        self.assertLess(major, 2)
        self.assertGreaterEqual(minor, 0)
        self.assertLess(minor, 256)
        self.assertGreaterEqual(fix, 0)
        self.assertLess(fix, 256)
        self.assertGreaterEqual(patch, 0)
        self.assertLessEqual(patch, 26)
        self.assertGreaterEqual(status, 0)
        self.assertLessEqual(status, 15)
        # Version string as returned by OpenSSL, the format might change
        self.assertTrue(s.startswith("OpenSSL {:d}.{:d}.{:d}".format(major, minor, fix)),
                        (s, t))

    @support.cpython_only
    def test_refcycle(self):
        # Issue #7943: an SSL object doesn't create reference cycles with
        # itself.
        s = socket.socket(socket.AF_INET)
        ss = ssl.wrap_socket(s)
        wr = weakref.ref(ss)
        del ss
        self.assertEqual(wr(), None)

    def test_wrapped_unconnected(self):
        # Methods on an unconnected SSLSocket propagate the original
        # socket.error raise by the underlying socket object.
        s = socket.socket(socket.AF_INET)
        ss = ssl.wrap_socket(s)
        self.assertRaises(socket.error, ss.recv, 1)
        self.assertRaises(socket.error, ss.recv_into, bytearray(b'x'))
        self.assertRaises(socket.error, ss.recvfrom, 1)
        self.assertRaises(socket.error, ss.recvfrom_into, bytearray(b'x'), 1)
        self.assertRaises(socket.error, ss.send, b'x')
        self.assertRaises(socket.error, ss.sendto, b'x', ('0.0.0.0', 0))

    def test_timeout(self):
        # Issue #8524: when creating an SSL socket, the timeout of the
        # original socket should be retained.
        for timeout in (None, 0.0, 5.0):
            s = socket.socket(socket.AF_INET)
            s.settimeout(timeout)
            ss = ssl.wrap_socket(s)
            self.assertEqual(timeout, ss.gettimeout())

    def test_errors(self):
        sock = socket.socket()
        self.assertRaisesRegex(ValueError,
                        "certfile must be specified",
                        ssl.wrap_socket, sock, keyfile=CERTFILE)
        self.assertRaisesRegex(ValueError,
                        "certfile must be specified for server-side operations",
                        ssl.wrap_socket, sock, server_side=True)
        self.assertRaisesRegex(ValueError,
                        "certfile must be specified for server-side operations",
                        ssl.wrap_socket, sock, server_side=True, certfile="")
        s = ssl.wrap_socket(sock, server_side=True, certfile=CERTFILE)
        self.assertRaisesRegex(ValueError, "can't connect in server-side mode",
                                s.connect, (HOST, 8080))
        with self.assertRaises(IOError) as cm:
            with socket.socket() as sock:
                ssl.wrap_socket(sock, certfile=WRONGCERT)
        self.assertEqual(cm.exception.errno, errno.ENOENT)
        with self.assertRaises(IOError) as cm:
            with socket.socket() as sock:
                ssl.wrap_socket(sock, certfile=CERTFILE, keyfile=WRONGCERT)
        self.assertEqual(cm.exception.errno, errno.ENOENT)
        with self.assertRaises(IOError) as cm:
            with socket.socket() as sock:
                ssl.wrap_socket(sock, certfile=WRONGCERT, keyfile=WRONGCERT)
        self.assertEqual(cm.exception.errno, errno.ENOENT)

    def test_match_hostname(self):
        def ok(cert, hostname):
            ssl.match_hostname(cert, hostname)
        def fail(cert, hostname):
            self.assertRaises(ssl.CertificateError,
                              ssl.match_hostname, cert, hostname)

        cert = {'subject': ((('commonName', 'example.com'),),)}
        ok(cert, 'example.com')
        ok(cert, 'ExAmple.cOm')
        fail(cert, 'www.example.com')
        fail(cert, '.example.com')
        fail(cert, 'example.org')
        fail(cert, 'exampleXcom')

        cert = {'subject': ((('commonName', '*.a.com'),),)}
        ok(cert, 'foo.a.com')
        fail(cert, 'bar.foo.a.com')
        fail(cert, 'a.com')
        fail(cert, 'Xa.com')
        fail(cert, '.a.com')

        cert = {'subject': ((('commonName', 'a.*.com'),),)}
        ok(cert, 'a.foo.com')
        fail(cert, 'a..com')
        fail(cert, 'a.com')

        cert = {'subject': ((('commonName', 'f*.com'),),)}
        ok(cert, 'foo.com')
        ok(cert, 'f.com')
        fail(cert, 'bar.com')
        fail(cert, 'foo.a.com')
        fail(cert, 'bar.foo.com')

        # Slightly fake real-world example
        cert = {'notAfter': 'Jun 26 21:41:46 2011 GMT',
                'subject': ((('commonName', 'linuxfrz.org'),),),
                'subjectAltName': (('DNS', 'linuxfr.org'),
                                   ('DNS', 'linuxfr.com'),
                                   ('othername', '<unsupported>'))}
        ok(cert, 'linuxfr.org')
        ok(cert, 'linuxfr.com')
        # Not a "DNS" entry
        fail(cert, '<unsupported>')
        # When there is a subjectAltName, commonName isn't used
        fail(cert, 'linuxfrz.org')

        # A pristine real-world example
        cert = {'notAfter': 'Dec 18 23:59:59 2011 GMT',
                'subject': ((('countryName', 'US'),),
                            (('stateOrProvinceName', 'California'),),
                            (('localityName', 'Mountain View'),),
                            (('organizationName', 'Google Inc'),),
                            (('commonName', 'mail.google.com'),))}
        ok(cert, 'mail.google.com')
        fail(cert, 'gmail.com')
        # Only commonName is considered
        fail(cert, 'California')

        # Neither commonName nor subjectAltName
        cert = {'notAfter': 'Dec 18 23:59:59 2011 GMT',
                'subject': ((('countryName', 'US'),),
                            (('stateOrProvinceName', 'California'),),
                            (('localityName', 'Mountain View'),),
                            (('organizationName', 'Google Inc'),))}
        fail(cert, 'mail.google.com')

        # No DNS entry in subjectAltName but a commonName
        cert = {'notAfter': 'Dec 18 23:59:59 2099 GMT',
                'subject': ((('countryName', 'US'),),
                            (('stateOrProvinceName', 'California'),),
                            (('localityName', 'Mountain View'),),
                            (('commonName', 'mail.google.com'),)),
                'subjectAltName': (('othername', 'blabla'), )}
        ok(cert, 'mail.google.com')

        # No DNS entry subjectAltName and no commonName
        cert = {'notAfter': 'Dec 18 23:59:59 2099 GMT',
                'subject': ((('countryName', 'US'),),
                            (('stateOrProvinceName', 'California'),),
                            (('localityName', 'Mountain View'),),
                            (('organizationName', 'Google Inc'),)),
                'subjectAltName': (('othername', 'blabla'),)}
        fail(cert, 'google.com')

        # Empty cert / no cert
        self.assertRaises(ValueError, ssl.match_hostname, None, 'example.com')
        self.assertRaises(ValueError, ssl.match_hostname, {}, 'example.com')

    def test_server_side(self):
        # server_hostname doesn't work for server sockets
        ctx = ssl.SSLContext(ssl.PROTOCOL_SSLv23)
        with socket.socket() as sock:
            self.assertRaises(ValueError, ctx.wrap_socket, sock, True,
                              server_hostname="some.hostname")

    def test_unknown_channel_binding(self):
        # should raise ValueError for unknown type
        s = socket.socket(socket.AF_INET)
        ss = ssl.wrap_socket(s)
        with self.assertRaises(ValueError):
            ss.get_channel_binding("unknown-type")

    @unittest.skipUnless("tls-unique" in ssl.CHANNEL_BINDING_TYPES,
                         "'tls-unique' channel binding not available")
    def test_tls_unique_channel_binding(self):
        # unconnected should return None for known type
        s = socket.socket(socket.AF_INET)
        ss = ssl.wrap_socket(s)
        self.assertIsNone(ss.get_channel_binding("tls-unique"))
        # the same for server-side
        s = socket.socket(socket.AF_INET)
        ss = ssl.wrap_socket(s, server_side=True, certfile=CERTFILE)
        self.assertIsNone(ss.get_channel_binding("tls-unique"))

class ContextTests(unittest.TestCase):

    @skip_if_broken_ubuntu_ssl
    def test_constructor(self):
        if hasattr(ssl, 'PROTOCOL_SSLv2'):
            ctx = ssl.SSLContext(ssl.PROTOCOL_SSLv2)
        ctx = ssl.SSLContext(ssl.PROTOCOL_SSLv23)
        ctx = ssl.SSLContext(ssl.PROTOCOL_SSLv3)
        ctx = ssl.SSLContext(ssl.PROTOCOL_TLSv1)
        self.assertRaises(TypeError, ssl.SSLContext)
        self.assertRaises(ValueError, ssl.SSLContext, -1)
        self.assertRaises(ValueError, ssl.SSLContext, 42)

    @skip_if_broken_ubuntu_ssl
    def test_protocol(self):
        for proto in PROTOCOLS:
            ctx = ssl.SSLContext(proto)
            self.assertEqual(ctx.protocol, proto)

    def test_ciphers(self):
        ctx = ssl.SSLContext(ssl.PROTOCOL_TLSv1)
        ctx.set_ciphers("ALL")
        ctx.set_ciphers("DEFAULT")
        with self.assertRaisesRegex(ssl.SSLError, "No cipher can be selected"):
            ctx.set_ciphers("^$:,;?*'dorothyx")

    @skip_if_broken_ubuntu_ssl
    def test_options(self):
        ctx = ssl.SSLContext(ssl.PROTOCOL_TLSv1)
        # OP_ALL is the default value
        self.assertEqual(ssl.OP_ALL, ctx.options)
        ctx.options |= ssl.OP_NO_SSLv2
        self.assertEqual(ssl.OP_ALL | ssl.OP_NO_SSLv2,
                         ctx.options)
        ctx.options |= ssl.OP_NO_SSLv3
        self.assertEqual(ssl.OP_ALL | ssl.OP_NO_SSLv2 | ssl.OP_NO_SSLv3,
                         ctx.options)
        if can_clear_options():
            ctx.options = (ctx.options & ~ssl.OP_NO_SSLv2) | ssl.OP_NO_TLSv1
            self.assertEqual(ssl.OP_ALL | ssl.OP_NO_TLSv1 | ssl.OP_NO_SSLv3,
                             ctx.options)
            ctx.options = 0
            self.assertEqual(0, ctx.options)
        else:
            with self.assertRaises(ValueError):
                ctx.options = 0

    def test_verify(self):
        ctx = ssl.SSLContext(ssl.PROTOCOL_TLSv1)
        # Default value
        self.assertEqual(ctx.verify_mode, ssl.CERT_NONE)
        ctx.verify_mode = ssl.CERT_OPTIONAL
        self.assertEqual(ctx.verify_mode, ssl.CERT_OPTIONAL)
        ctx.verify_mode = ssl.CERT_REQUIRED
        self.assertEqual(ctx.verify_mode, ssl.CERT_REQUIRED)
        ctx.verify_mode = ssl.CERT_NONE
        self.assertEqual(ctx.verify_mode, ssl.CERT_NONE)
        with self.assertRaises(TypeError):
            ctx.verify_mode = None
        with self.assertRaises(ValueError):
            ctx.verify_mode = 42

    def test_load_cert_chain(self):
        ctx = ssl.SSLContext(ssl.PROTOCOL_TLSv1)
        # Combined key and cert in a single file
        ctx.load_cert_chain(CERTFILE)
        ctx.load_cert_chain(CERTFILE, keyfile=CERTFILE)
        self.assertRaises(TypeError, ctx.load_cert_chain, keyfile=CERTFILE)
        with self.assertRaises(IOError) as cm:
            ctx.load_cert_chain(WRONGCERT)
        self.assertEqual(cm.exception.errno, errno.ENOENT)
        with self.assertRaisesRegex(ssl.SSLError, "PEM lib"):
            ctx.load_cert_chain(BADCERT)
        with self.assertRaisesRegex(ssl.SSLError, "PEM lib"):
            ctx.load_cert_chain(EMPTYCERT)
        # Separate key and cert
        ctx = ssl.SSLContext(ssl.PROTOCOL_TLSv1)
        ctx.load_cert_chain(ONLYCERT, ONLYKEY)
        ctx.load_cert_chain(certfile=ONLYCERT, keyfile=ONLYKEY)
        ctx.load_cert_chain(certfile=BYTES_ONLYCERT, keyfile=BYTES_ONLYKEY)
        with self.assertRaisesRegex(ssl.SSLError, "PEM lib"):
            ctx.load_cert_chain(ONLYCERT)
        with self.assertRaisesRegex(ssl.SSLError, "PEM lib"):
            ctx.load_cert_chain(ONLYKEY)
        with self.assertRaisesRegex(ssl.SSLError, "PEM lib"):
            ctx.load_cert_chain(certfile=ONLYKEY, keyfile=ONLYCERT)
        # Mismatching key and cert
        ctx = ssl.SSLContext(ssl.PROTOCOL_TLSv1)
        with self.assertRaisesRegex(ssl.SSLError, "key values mismatch"):
            ctx.load_cert_chain(SVN_PYTHON_ORG_ROOT_CERT, ONLYKEY)
        # Password protected key and cert
        ctx.load_cert_chain(CERTFILE_PROTECTED, password=KEY_PASSWORD)
        ctx.load_cert_chain(CERTFILE_PROTECTED, password=KEY_PASSWORD.encode())
        ctx.load_cert_chain(CERTFILE_PROTECTED,
                            password=bytearray(KEY_PASSWORD.encode()))
        ctx.load_cert_chain(ONLYCERT, ONLYKEY_PROTECTED, KEY_PASSWORD)
        ctx.load_cert_chain(ONLYCERT, ONLYKEY_PROTECTED, KEY_PASSWORD.encode())
        ctx.load_cert_chain(ONLYCERT, ONLYKEY_PROTECTED,
                            bytearray(KEY_PASSWORD.encode()))
        with self.assertRaisesRegex(TypeError, "should be a string"):
            ctx.load_cert_chain(CERTFILE_PROTECTED, password=True)
        with self.assertRaises(ssl.SSLError):
            ctx.load_cert_chain(CERTFILE_PROTECTED, password="badpass")
        with self.assertRaisesRegex(ValueError, "cannot be longer"):
            # openssl has a fixed limit on the password buffer.
            # PEM_BUFSIZE is generally set to 1kb.
            # Return a string larger than this.
            ctx.load_cert_chain(CERTFILE_PROTECTED, password=b'a' * 102400)
        # Password callback
        def getpass_unicode():
            return KEY_PASSWORD
        def getpass_bytes():
            return KEY_PASSWORD.encode()
        def getpass_bytearray():
            return bytearray(KEY_PASSWORD.encode())
        def getpass_badpass():
            return "badpass"
        def getpass_huge():
            return b'a' * (1024 * 1024)
        def getpass_bad_type():
            return 9
        def getpass_exception():
            raise Exception('getpass error')
        class GetPassCallable:
            def __call__(self):
                return KEY_PASSWORD
            def getpass(self):
                return KEY_PASSWORD
        ctx.load_cert_chain(CERTFILE_PROTECTED, password=getpass_unicode)
        ctx.load_cert_chain(CERTFILE_PROTECTED, password=getpass_bytes)
        ctx.load_cert_chain(CERTFILE_PROTECTED, password=getpass_bytearray)
        ctx.load_cert_chain(CERTFILE_PROTECTED, password=GetPassCallable())
        ctx.load_cert_chain(CERTFILE_PROTECTED,
                            password=GetPassCallable().getpass)
        with self.assertRaises(ssl.SSLError):
            ctx.load_cert_chain(CERTFILE_PROTECTED, password=getpass_badpass)
        with self.assertRaisesRegex(ValueError, "cannot be longer"):
            ctx.load_cert_chain(CERTFILE_PROTECTED, password=getpass_huge)
        with self.assertRaisesRegex(TypeError, "must return a string"):
            ctx.load_cert_chain(CERTFILE_PROTECTED, password=getpass_bad_type)
        with self.assertRaisesRegex(Exception, "getpass error"):
            ctx.load_cert_chain(CERTFILE_PROTECTED, password=getpass_exception)
        # Make sure the password function isn't called if it isn't needed
        ctx.load_cert_chain(CERTFILE, password=getpass_exception)

    def test_load_verify_locations(self):
        ctx = ssl.SSLContext(ssl.PROTOCOL_TLSv1)
        ctx.load_verify_locations(CERTFILE)
        ctx.load_verify_locations(cafile=CERTFILE, capath=None)
        ctx.load_verify_locations(BYTES_CERTFILE)
        ctx.load_verify_locations(cafile=BYTES_CERTFILE, capath=None)
        self.assertRaises(TypeError, ctx.load_verify_locations)
        self.assertRaises(TypeError, ctx.load_verify_locations, None, None)
        with self.assertRaises(IOError) as cm:
            ctx.load_verify_locations(WRONGCERT)
        self.assertEqual(cm.exception.errno, errno.ENOENT)
        with self.assertRaisesRegex(ssl.SSLError, "PEM lib"):
            ctx.load_verify_locations(BADCERT)
        ctx.load_verify_locations(CERTFILE, CAPATH)
        ctx.load_verify_locations(CERTFILE, capath=BYTES_CAPATH)

        # Issue #10989: crash if the second argument type is invalid
        self.assertRaises(TypeError, ctx.load_verify_locations, None, True)

    @skip_if_broken_ubuntu_ssl
    def test_session_stats(self):
        for proto in PROTOCOLS:
            ctx = ssl.SSLContext(proto)
            self.assertEqual(ctx.session_stats(), {
                'number': 0,
                'connect': 0,
                'connect_good': 0,
                'connect_renegotiate': 0,
                'accept': 0,
                'accept_good': 0,
                'accept_renegotiate': 0,
                'hits': 0,
                'misses': 0,
                'timeouts': 0,
                'cache_full': 0,
            })

    def test_set_default_verify_paths(self):
        # There's not much we can do to test that it acts as expected,
        # so just check it doesn't crash or raise an exception.
        ctx = ssl.SSLContext(ssl.PROTOCOL_TLSv1)
        ctx.set_default_verify_paths()

    @unittest.skipUnless(ssl.HAS_ECDH, "ECDH disabled on this OpenSSL build")
    def test_set_ecdh_curve(self):
        ctx = ssl.SSLContext(ssl.PROTOCOL_TLSv1)
        ctx.set_ecdh_curve("prime256v1")
        ctx.set_ecdh_curve(b"prime256v1")
        self.assertRaises(TypeError, ctx.set_ecdh_curve)
        self.assertRaises(TypeError, ctx.set_ecdh_curve, None)
        self.assertRaises(ValueError, ctx.set_ecdh_curve, "foo")
        self.assertRaises(ValueError, ctx.set_ecdh_curve, b"foo")


class NetworkedTests(unittest.TestCase):

    def test_connect(self):
        with support.transient_internet("svn.python.org"):
            s = ssl.wrap_socket(socket.socket(socket.AF_INET),
                                cert_reqs=ssl.CERT_NONE)
            try:
                s.connect(("svn.python.org", 443))
                self.assertEqual({}, s.getpeercert())
            finally:
                s.close()

            # this should fail because we have no verification certs
            s = ssl.wrap_socket(socket.socket(socket.AF_INET),
                                cert_reqs=ssl.CERT_REQUIRED)
            self.assertRaisesRegex(ssl.SSLError, "certificate verify failed",
                                   s.connect, ("svn.python.org", 443))
            s.close()

            # this should succeed because we specify the root cert
            s = ssl.wrap_socket(socket.socket(socket.AF_INET),
                                cert_reqs=ssl.CERT_REQUIRED,
                                ca_certs=SVN_PYTHON_ORG_ROOT_CERT)
            try:
                s.connect(("svn.python.org", 443))
                self.assertTrue(s.getpeercert())
            finally:
                s.close()

    def test_connect_ex(self):
        # Issue #11326: check connect_ex() implementation
        with support.transient_internet("svn.python.org"):
            s = ssl.wrap_socket(socket.socket(socket.AF_INET),
                                cert_reqs=ssl.CERT_REQUIRED,
                                ca_certs=SVN_PYTHON_ORG_ROOT_CERT)
            try:
                self.assertEqual(0, s.connect_ex(("svn.python.org", 443)))
                self.assertTrue(s.getpeercert())
            finally:
                s.close()

    def test_non_blocking_connect_ex(self):
        # Issue #11326: non-blocking connect_ex() should allow handshake
        # to proceed after the socket gets ready.
        with support.transient_internet("svn.python.org"):
            s = ssl.wrap_socket(socket.socket(socket.AF_INET),
                                cert_reqs=ssl.CERT_REQUIRED,
                                ca_certs=SVN_PYTHON_ORG_ROOT_CERT,
                                do_handshake_on_connect=False)
            try:
                s.setblocking(False)
                rc = s.connect_ex(('svn.python.org', 443))
                # EWOULDBLOCK under Windows, EINPROGRESS elsewhere
                self.assertIn(rc, (0, errno.EINPROGRESS, errno.EWOULDBLOCK))
                # Wait for connect to finish
                select.select([], [s], [], 5.0)
                # Non-blocking handshake
                while True:
                    try:
                        s.do_handshake()
                        break
                    except ssl.SSLWantReadError:
                        select.select([s], [], [], 5.0)
                    except ssl.SSLWantWriteError:
                        select.select([], [s], [], 5.0)
                # SSL established
                self.assertTrue(s.getpeercert())
            finally:
                s.close()

    def test_timeout_connect_ex(self):
        # Issue #12065: on a timeout, connect_ex() should return the original
        # errno (mimicking the behaviour of non-SSL sockets).
        with support.transient_internet("svn.python.org"):
            s = ssl.wrap_socket(socket.socket(socket.AF_INET),
                                cert_reqs=ssl.CERT_REQUIRED,
                                ca_certs=SVN_PYTHON_ORG_ROOT_CERT,
                                do_handshake_on_connect=False)
            try:
                s.settimeout(0.0000001)
                rc = s.connect_ex(('svn.python.org', 443))
                if rc == 0:
                    self.skipTest("svn.python.org responded too quickly")
                self.assertIn(rc, (errno.EAGAIN, errno.EWOULDBLOCK))
            finally:
                s.close()

    def test_connect_with_context(self):
        with support.transient_internet("svn.python.org"):
            # Same as test_connect, but with a separately created context
            ctx = ssl.SSLContext(ssl.PROTOCOL_SSLv23)
            s = ctx.wrap_socket(socket.socket(socket.AF_INET))
            s.connect(("svn.python.org", 443))
            try:
                self.assertEqual({}, s.getpeercert())
            finally:
                s.close()
            # Same with a server hostname
            s = ctx.wrap_socket(socket.socket(socket.AF_INET),
                                server_hostname="svn.python.org")
            if ssl.HAS_SNI:
                s.connect(("svn.python.org", 443))
                s.close()
            else:
                self.assertRaises(ValueError, s.connect, ("svn.python.org", 443))
            # This should fail because we have no verification certs
            ctx.verify_mode = ssl.CERT_REQUIRED
            s = ctx.wrap_socket(socket.socket(socket.AF_INET))
            self.assertRaisesRegex(ssl.SSLError, "certificate verify failed",
                                    s.connect, ("svn.python.org", 443))
            s.close()
            # This should succeed because we specify the root cert
            ctx.load_verify_locations(SVN_PYTHON_ORG_ROOT_CERT)
            s = ctx.wrap_socket(socket.socket(socket.AF_INET))
            s.connect(("svn.python.org", 443))
            try:
                cert = s.getpeercert()
                self.assertTrue(cert)
            finally:
                s.close()

    def test_connect_capath(self):
        # Verify server certificates using the `capath` argument
        # NOTE: the subject hashing algorithm has been changed between
        # OpenSSL 0.9.8n and 1.0.0, as a result the capath directory must
        # contain both versions of each certificate (same content, different
        # filename) for this test to be portable across OpenSSL releases.
        with support.transient_internet("svn.python.org"):
            ctx = ssl.SSLContext(ssl.PROTOCOL_SSLv23)
            ctx.verify_mode = ssl.CERT_REQUIRED
            ctx.load_verify_locations(capath=CAPATH)
            s = ctx.wrap_socket(socket.socket(socket.AF_INET))
            s.connect(("svn.python.org", 443))
            try:
                cert = s.getpeercert()
                self.assertTrue(cert)
            finally:
                s.close()
            # Same with a bytes `capath` argument
            ctx = ssl.SSLContext(ssl.PROTOCOL_SSLv23)
            ctx.verify_mode = ssl.CERT_REQUIRED
            ctx.load_verify_locations(capath=BYTES_CAPATH)
            s = ctx.wrap_socket(socket.socket(socket.AF_INET))
            s.connect(("svn.python.org", 443))
            try:
                cert = s.getpeercert()
                self.assertTrue(cert)
            finally:
                s.close()

    @unittest.skipIf(os.name == "nt", "Can't use a socket as a file under Windows")
    def test_makefile_close(self):
        # Issue #5238: creating a file-like object with makefile() shouldn't
        # delay closing the underlying "real socket" (here tested with its
        # file descriptor, hence skipping the test under Windows).
        with support.transient_internet("svn.python.org"):
            ss = ssl.wrap_socket(socket.socket(socket.AF_INET))
            ss.connect(("svn.python.org", 443))
            fd = ss.fileno()
            f = ss.makefile()
            f.close()
            # The fd is still open
            os.read(fd, 0)
            # Closing the SSL socket should close the fd too
            ss.close()
            gc.collect()
            with self.assertRaises(OSError) as e:
                os.read(fd, 0)
            self.assertEqual(e.exception.errno, errno.EBADF)

    def test_non_blocking_handshake(self):
        with support.transient_internet("svn.python.org"):
            s = socket.socket(socket.AF_INET)
            s.connect(("svn.python.org", 443))
            s.setblocking(False)
            s = ssl.wrap_socket(s,
                                cert_reqs=ssl.CERT_NONE,
                                do_handshake_on_connect=False)
            count = 0
            while True:
                try:
                    count += 1
                    s.do_handshake()
                    break
                except ssl.SSLWantReadError:
                    select.select([s], [], [])
                except ssl.SSLWantWriteError:
                    select.select([], [s], [])
            s.close()
            if support.verbose:
                sys.stdout.write("\nNeeded %d calls to do_handshake() to establish session.\n" % count)

    def test_get_server_certificate(self):
        def _test_get_server_certificate(host, port, cert=None):
            with support.transient_internet(host):
                pem = ssl.get_server_certificate((host, port))
                if not pem:
                    self.fail("No server certificate on %s:%s!" % (host, port))

                try:
                    pem = ssl.get_server_certificate((host, port), ca_certs=CERTFILE)
                except ssl.SSLError as x:
                    #should fail
                    if support.verbose:
                        sys.stdout.write("%s\n" % x)
                else:
                    self.fail("Got server certificate %s for %s:%s!" % (pem, host, port))

                pem = ssl.get_server_certificate((host, port), ca_certs=cert)
                if not pem:
                    self.fail("No server certificate on %s:%s!" % (host, port))
                if support.verbose:
                    sys.stdout.write("\nVerified certificate for %s:%s is\n%s\n" % (host, port ,pem))

        _test_get_server_certificate('svn.python.org', 443, SVN_PYTHON_ORG_ROOT_CERT)
        if support.IPV6_ENABLED:
            _test_get_server_certificate('ipv6.google.com', 443)

    def test_ciphers(self):
        remote = ("svn.python.org", 443)
        with support.transient_internet(remote[0]):
            s = ssl.wrap_socket(socket.socket(socket.AF_INET),
                                cert_reqs=ssl.CERT_NONE, ciphers="ALL")
            s.connect(remote)
            s = ssl.wrap_socket(socket.socket(socket.AF_INET),
                                cert_reqs=ssl.CERT_NONE, ciphers="DEFAULT")
            s.connect(remote)
            # Error checking can happen at instantiation or when connecting
            with self.assertRaisesRegex(ssl.SSLError, "No cipher can be selected"):
                with socket.socket(socket.AF_INET) as sock:
                    s = ssl.wrap_socket(sock,
                                        cert_reqs=ssl.CERT_NONE, ciphers="^$:,;?*'dorothyx")
                    s.connect(remote)

    def test_algorithms(self):
        # Issue #8484: all algorithms should be available when verifying a
        # certificate.
        # SHA256 was added in OpenSSL 0.9.8
        if ssl.OPENSSL_VERSION_INFO < (0, 9, 8, 0, 15):
            self.skipTest("SHA256 not available on %r" % ssl.OPENSSL_VERSION)
        # https://sha2.hboeck.de/ was used until 2011-01-08 (no route to host)
        remote = ("sha256.tbs-internet.com", 443)
        sha256_cert = os.path.join(os.path.dirname(__file__), "sha256.pem")
        with support.transient_internet("sha256.tbs-internet.com"):
            s = ssl.wrap_socket(socket.socket(socket.AF_INET),
                                cert_reqs=ssl.CERT_REQUIRED,
                                ca_certs=sha256_cert,)
            try:
                s.connect(remote)
                if support.verbose:
                    sys.stdout.write("\nCipher with %r is %r\n" %
                                     (remote, s.cipher()))
                    sys.stdout.write("Certificate is:\n%s\n" %
                                     pprint.pformat(s.getpeercert()))
            finally:
                s.close()


try:
    import threading
except ImportError:
    _have_threads = False
else:
    _have_threads = True

    from test.ssl_servers import make_https_server

    class ThreadedEchoServer(threading.Thread):

        class ConnectionHandler(threading.Thread):

            """A mildly complicated class, because we want it to work both
            with and without the SSL wrapper around the socket connection, so
            that we can test the STARTTLS functionality."""

            def __init__(self, server, connsock, addr):
                self.server = server
                self.running = False
                self.sock = connsock
                self.addr = addr
                self.sock.setblocking(1)
                self.sslconn = None
                threading.Thread.__init__(self)
                self.daemon = True

            def wrap_conn(self):
                try:
                    self.sslconn = self.server.context.wrap_socket(
                        self.sock, server_side=True)
                except ssl.SSLError:
                    # XXX Various errors can have happened here, for example
                    # a mismatching protocol version, an invalid certificate,
                    # or a low-level bug. This should be made more discriminating.
                    if self.server.chatty:
                        handle_error("\n server:  bad connection attempt from " + repr(self.addr) + ":\n")
                    self.running = False
                    self.server.stop()
                    self.close()
                    return False
                else:
                    if self.server.context.verify_mode == ssl.CERT_REQUIRED:
                        cert = self.sslconn.getpeercert()
                        if support.verbose and self.server.chatty:
                            sys.stdout.write(" client cert is " + pprint.pformat(cert) + "\n")
                        cert_binary = self.sslconn.getpeercert(True)
                        if support.verbose and self.server.chatty:
                            sys.stdout.write(" cert binary is " + str(len(cert_binary)) + " bytes\n")
                    cipher = self.sslconn.cipher()
                    if support.verbose and self.server.chatty:
                        sys.stdout.write(" server: connection cipher is now " + str(cipher) + "\n")
                    return True

            def read(self):
                if self.sslconn:
                    return self.sslconn.read()
                else:
                    return self.sock.recv(1024)

            def write(self, bytes):
                if self.sslconn:
                    return self.sslconn.write(bytes)
                else:
                    return self.sock.send(bytes)

            def close(self):
                if self.sslconn:
                    self.sslconn.close()
                else:
                    self.sock.close()

            def run(self):
                self.running = True
                if not self.server.starttls_server:
                    if not self.wrap_conn():
                        return
                while self.running:
                    try:
                        msg = self.read()
                        stripped = msg.strip()
                        if not stripped:
                            # eof, so quit this handler
                            self.running = False
                            self.close()
                        elif stripped == b'over':
                            if support.verbose and self.server.connectionchatty:
                                sys.stdout.write(" server: client closed connection\n")
                            self.close()
                            return
                        elif (self.server.starttls_server and
                              stripped == b'STARTTLS'):
                            if support.verbose and self.server.connectionchatty:
                                sys.stdout.write(" server: read STARTTLS from client, sending OK...\n")
                            self.write(b"OK\n")
                            if not self.wrap_conn():
                                return
                        elif (self.server.starttls_server and self.sslconn
                              and stripped == b'ENDTLS'):
                            if support.verbose and self.server.connectionchatty:
                                sys.stdout.write(" server: read ENDTLS from client, sending OK...\n")
                            self.write(b"OK\n")
                            self.sock = self.sslconn.unwrap()
                            self.sslconn = None
                            if support.verbose and self.server.connectionchatty:
                                sys.stdout.write(" server: connection is now unencrypted...\n")
                        elif stripped == b'CB tls-unique':
                            if support.verbose and self.server.connectionchatty:
                                sys.stdout.write(" server: read CB tls-unique from client, sending our CB data...\n")
                            data = self.sslconn.get_channel_binding("tls-unique")
                            self.write(repr(data).encode("us-ascii") + b"\n")
                        else:
                            if (support.verbose and
                                self.server.connectionchatty):
                                ctype = (self.sslconn and "encrypted") or "unencrypted"
                                sys.stdout.write(" server: read %r (%s), sending back %r (%s)...\n"
                                                 % (msg, ctype, msg.lower(), ctype))
                            self.write(msg.lower())
                    except socket.error:
                        if self.server.chatty:
                            handle_error("Test server failure:\n")
                        self.close()
                        self.running = False
                        # normally, we'd just stop here, but for the test
                        # harness, we want to stop the server
                        self.server.stop()

        def __init__(self, certificate=None, ssl_version=None,
                     certreqs=None, cacerts=None,
                     chatty=True, connectionchatty=False, starttls_server=False,
                     ciphers=None, context=None):
            if context:
                self.context = context
            else:
                self.context = ssl.SSLContext(ssl_version
                                              if ssl_version is not None
                                              else ssl.PROTOCOL_TLSv1)
                self.context.verify_mode = (certreqs if certreqs is not None
                                            else ssl.CERT_NONE)
                if cacerts:
                    self.context.load_verify_locations(cacerts)
                if certificate:
                    self.context.load_cert_chain(certificate)
                if ciphers:
                    self.context.set_ciphers(ciphers)
            self.chatty = chatty
            self.connectionchatty = connectionchatty
            self.starttls_server = starttls_server
            self.sock = socket.socket()
            self.port = support.bind_port(self.sock)
            self.flag = None
            self.active = False
            threading.Thread.__init__(self)
            self.daemon = True

        def __enter__(self):
            self.start(threading.Event())
            self.flag.wait()

        def __exit__(self, *args):
            self.stop()
            self.join()

        def start(self, flag=None):
            self.flag = flag
            threading.Thread.start(self)

        def run(self):
            self.sock.settimeout(0.05)
            self.sock.listen(5)
            self.active = True
            if self.flag:
                # signal an event
                self.flag.set()
            while self.active:
                try:
                    newconn, connaddr = self.sock.accept()
                    if support.verbose and self.chatty:
                        sys.stdout.write(' server:  new connection from '
                                         + repr(connaddr) + '\n')
                    handler = self.ConnectionHandler(self, newconn, connaddr)
                    handler.start()
                except socket.timeout:
                    pass
                except KeyboardInterrupt:
                    self.stop()
            self.sock.close()

        def stop(self):
            self.active = False

    class AsyncoreEchoServer(threading.Thread):

        # this one's based on asyncore.dispatcher

        class EchoServer (asyncore.dispatcher):

            class ConnectionHandler (asyncore.dispatcher_with_send):

                def __init__(self, conn, certfile):
                    self.socket = ssl.wrap_socket(conn, server_side=True,
                                                  certfile=certfile,
                                                  do_handshake_on_connect=False)
                    asyncore.dispatcher_with_send.__init__(self, self.socket)
                    self._ssl_accepting = True
                    self._do_ssl_handshake()

                def readable(self):
                    if isinstance(self.socket, ssl.SSLSocket):
                        while self.socket.pending() > 0:
                            self.handle_read_event()
                    return True

                def _do_ssl_handshake(self):
                    try:
                        self.socket.do_handshake()
                    except (ssl.SSLWantReadError, ssl.SSLWantWriteError):
                        return
                    except ssl.SSLEOFError:
                        return self.handle_close()
                    except ssl.SSLError:
                        raise
                    except socket.error as err:
                        if err.args[0] == errno.ECONNABORTED:
                            return self.handle_close()
                    else:
                        self._ssl_accepting = False

                def handle_read(self):
                    if self._ssl_accepting:
                        self._do_ssl_handshake()
                    else:
                        data = self.recv(1024)
                        if support.verbose:
                            sys.stdout.write(" server:  read %s from client\n" % repr(data))
                        if not data:
                            self.close()
                        else:
                            self.send(data.lower())

                def handle_close(self):
                    self.close()
                    if support.verbose:
                        sys.stdout.write(" server:  closed connection %s\n" % self.socket)

                def handle_error(self):
                    raise

            def __init__(self, certfile):
                self.certfile = certfile
                sock = socket.socket(socket.AF_INET, socket.SOCK_STREAM)
                self.port = support.bind_port(sock, '')
                asyncore.dispatcher.__init__(self, sock)
                self.listen(5)

            def handle_accepted(self, sock_obj, addr):
                if support.verbose:
                    sys.stdout.write(" server:  new connection from %s:%s\n" %addr)
                self.ConnectionHandler(sock_obj, self.certfile)

            def handle_error(self):
                raise

        def __init__(self, certfile):
            self.flag = None
            self.active = False
            self.server = self.EchoServer(certfile)
            self.port = self.server.port
            threading.Thread.__init__(self)
            self.daemon = True

        def __str__(self):
            return "<%s %s>" % (self.__class__.__name__, self.server)

        def __enter__(self):
            self.start(threading.Event())
            self.flag.wait()

        def __exit__(self, *args):
            if support.verbose:
                sys.stdout.write(" cleanup: stopping server.\n")
            self.stop()
            if support.verbose:
                sys.stdout.write(" cleanup: joining server thread.\n")
            self.join()
            if support.verbose:
                sys.stdout.write(" cleanup: successfully joined.\n")

        def start (self, flag=None):
            self.flag = flag
            threading.Thread.start(self)

        def run(self):
            self.active = True
            if self.flag:
                self.flag.set()
            while self.active:
                try:
                    asyncore.loop(1)
                except:
                    pass

        def stop(self):
            self.active = False
            self.server.close()

    def bad_cert_test(certfile):
        """
        Launch a server with CERT_REQUIRED, and check that trying to
        connect to it with the given client certificate fails.
        """
        server = ThreadedEchoServer(CERTFILE,
                                    certreqs=ssl.CERT_REQUIRED,
                                    cacerts=CERTFILE, chatty=False,
                                    connectionchatty=False)
        with server:
            try:
                with socket.socket() as sock:
                    s = ssl.wrap_socket(sock,
                                        certfile=certfile,
                                        ssl_version=ssl.PROTOCOL_TLSv1)
                    s.connect((HOST, server.port))
            except ssl.SSLError as x:
                if support.verbose:
                    sys.stdout.write("\nSSLError is %s\n" % x.args[1])
            except socket.error as x:
                if support.verbose:
                    sys.stdout.write("\nsocket.error is %s\n" % x.args[1])
            except IOError as x:
                if x.errno != errno.ENOENT:
                    raise
                if support.verbose:
                    sys.stdout.write("\IOError is %s\n" % str(x))
            else:
                raise AssertionError("Use of invalid cert should have failed!")

    def server_params_test(client_context, server_context, indata=b"FOO\n",
                           chatty=True, connectionchatty=False):
        """
        Launch a server, connect a client to it and try various reads
        and writes.
        """
        server = ThreadedEchoServer(context=server_context,
                                    chatty=chatty,
                                    connectionchatty=False)
        with server:
            s = client_context.wrap_socket(socket.socket())
            s.connect((HOST, server.port))
            for arg in [indata, bytearray(indata), memoryview(indata)]:
                if connectionchatty:
                    if support.verbose:
                        sys.stdout.write(
                            " client:  sending %r...\n" % indata)
                s.write(arg)
                outdata = s.read()
                if connectionchatty:
                    if support.verbose:
                        sys.stdout.write(" client:  read %r\n" % outdata)
                if outdata != indata.lower():
                    raise AssertionError(
                        "bad data <<%r>> (%d) received; expected <<%r>> (%d)\n"
                        % (outdata[:20], len(outdata),
                           indata[:20].lower(), len(indata)))
            s.write(b"over\n")
            if connectionchatty:
                if support.verbose:
                    sys.stdout.write(" client:  closing connection.\n")
            stats = {
                'compression': s.compression(),
                'cipher': s.cipher(),
            }
            s.close()
<<<<<<< HEAD
            return stats
        finally:
            server.stop()
            server.join()
=======
>>>>>>> 65a3f4b8

    def try_protocol_combo(server_protocol, client_protocol, expect_success,
                           certsreqs=None, server_options=0, client_options=0):
        if certsreqs is None:
            certsreqs = ssl.CERT_NONE
        certtype = {
            ssl.CERT_NONE: "CERT_NONE",
            ssl.CERT_OPTIONAL: "CERT_OPTIONAL",
            ssl.CERT_REQUIRED: "CERT_REQUIRED",
        }[certsreqs]
        if support.verbose:
            formatstr = (expect_success and " %s->%s %s\n") or " {%s->%s} %s\n"
            sys.stdout.write(formatstr %
                             (ssl.get_protocol_name(client_protocol),
                              ssl.get_protocol_name(server_protocol),
                              certtype))
        client_context = ssl.SSLContext(client_protocol)
        client_context.options = ssl.OP_ALL | client_options
        server_context = ssl.SSLContext(server_protocol)
        server_context.options = ssl.OP_ALL | server_options
        for ctx in (client_context, server_context):
            ctx.verify_mode = certsreqs
            # NOTE: we must enable "ALL" ciphers, otherwise an SSLv23 client
            # will send an SSLv3 hello (rather than SSLv2) starting from
            # OpenSSL 1.0.0 (see issue #8322).
            ctx.set_ciphers("ALL")
            ctx.load_cert_chain(CERTFILE)
            ctx.load_verify_locations(CERTFILE)
        try:
            server_params_test(client_context, server_context,
                               chatty=False, connectionchatty=False)
        # Protocol mismatch can result in either an SSLError, or a
        # "Connection reset by peer" error.
        except ssl.SSLError:
            if expect_success:
                raise
        except socket.error as e:
            if expect_success or e.errno != errno.ECONNRESET:
                raise
        else:
            if not expect_success:
                raise AssertionError(
                    "Client protocol %s succeeded with server protocol %s!"
                    % (ssl.get_protocol_name(client_protocol),
                       ssl.get_protocol_name(server_protocol)))


    class ThreadedTests(unittest.TestCase):

        @skip_if_broken_ubuntu_ssl
        def test_echo(self):
            """Basic test of an SSL client connecting to a server"""
            if support.verbose:
                sys.stdout.write("\n")
            for protocol in PROTOCOLS:
                context = ssl.SSLContext(protocol)
                context.load_cert_chain(CERTFILE)
                server_params_test(context, context,
                                   chatty=True, connectionchatty=True)

        def test_getpeercert(self):
            if support.verbose:
                sys.stdout.write("\n")
            context = ssl.SSLContext(ssl.PROTOCOL_SSLv23)
            context.verify_mode = ssl.CERT_REQUIRED
            context.load_verify_locations(CERTFILE)
            context.load_cert_chain(CERTFILE)
            server = ThreadedEchoServer(context=context, chatty=False)
            with server:
                s = context.wrap_socket(socket.socket())
                s.connect((HOST, server.port))
                cert = s.getpeercert()
                self.assertTrue(cert, "Can't get peer certificate.")
                cipher = s.cipher()
                if support.verbose:
                    sys.stdout.write(pprint.pformat(cert) + '\n')
                    sys.stdout.write("Connection cipher is " + str(cipher) + '.\n')
                if 'subject' not in cert:
                    self.fail("No subject field in certificate: %s." %
                              pprint.pformat(cert))
                if ((('organizationName', 'Python Software Foundation'),)
                    not in cert['subject']):
                    self.fail(
                        "Missing or invalid 'organizationName' field in certificate subject; "
                        "should be 'Python Software Foundation'.")
                self.assertIn('notBefore', cert)
                self.assertIn('notAfter', cert)
                before = ssl.cert_time_to_seconds(cert['notBefore'])
                after = ssl.cert_time_to_seconds(cert['notAfter'])
                self.assertLess(before, after)
                s.close()

        def test_empty_cert(self):
            """Connecting with an empty cert file"""
            bad_cert_test(os.path.join(os.path.dirname(__file__) or os.curdir,
                                      "nullcert.pem"))
        def test_malformed_cert(self):
            """Connecting with a badly formatted certificate (syntax error)"""
            bad_cert_test(os.path.join(os.path.dirname(__file__) or os.curdir,
                                       "badcert.pem"))
        def test_nonexisting_cert(self):
            """Connecting with a non-existing cert file"""
            bad_cert_test(os.path.join(os.path.dirname(__file__) or os.curdir,
                                       "wrongcert.pem"))
        def test_malformed_key(self):
            """Connecting with a badly formatted key (syntax error)"""
            bad_cert_test(os.path.join(os.path.dirname(__file__) or os.curdir,
                                       "badkey.pem"))

        def test_rude_shutdown(self):
            """A brutal shutdown of an SSL server should raise an IOError
            in the client when attempting handshake.
            """
            listener_ready = threading.Event()
            listener_gone = threading.Event()

            s = socket.socket()
            port = support.bind_port(s, HOST)

            # `listener` runs in a thread.  It sits in an accept() until
            # the main thread connects.  Then it rudely closes the socket,
            # and sets Event `listener_gone` to let the main thread know
            # the socket is gone.
            def listener():
                s.listen(5)
                listener_ready.set()
                newsock, addr = s.accept()
                newsock.close()
                s.close()
                listener_gone.set()

            def connector():
                listener_ready.wait()
                with socket.socket() as c:
                    c.connect((HOST, port))
                    listener_gone.wait()
                    try:
                        ssl_sock = ssl.wrap_socket(c)
                    except IOError:
                        pass
                    else:
                        self.fail('connecting to closed SSL socket should have failed')

            t = threading.Thread(target=listener)
            t.start()
            try:
                connector()
            finally:
                t.join()

        @skip_if_broken_ubuntu_ssl
        @unittest.skipUnless(hasattr(ssl, 'PROTOCOL_SSLv2'),
                             "OpenSSL is compiled without SSLv2 support")
        def test_protocol_sslv2(self):
            """Connecting to an SSLv2 server with various client options"""
            if support.verbose:
                sys.stdout.write("\n")
            try_protocol_combo(ssl.PROTOCOL_SSLv2, ssl.PROTOCOL_SSLv2, True)
            try_protocol_combo(ssl.PROTOCOL_SSLv2, ssl.PROTOCOL_SSLv2, True, ssl.CERT_OPTIONAL)
            try_protocol_combo(ssl.PROTOCOL_SSLv2, ssl.PROTOCOL_SSLv2, True, ssl.CERT_REQUIRED)
            try_protocol_combo(ssl.PROTOCOL_SSLv2, ssl.PROTOCOL_SSLv23, True)
            try_protocol_combo(ssl.PROTOCOL_SSLv2, ssl.PROTOCOL_SSLv3, False)
            try_protocol_combo(ssl.PROTOCOL_SSLv2, ssl.PROTOCOL_TLSv1, False)
            # SSLv23 client with specific SSL options
            if no_sslv2_implies_sslv3_hello():
                # No SSLv2 => client will use an SSLv3 hello on recent OpenSSLs
                try_protocol_combo(ssl.PROTOCOL_SSLv2, ssl.PROTOCOL_SSLv23, False,
                                   client_options=ssl.OP_NO_SSLv2)
            try_protocol_combo(ssl.PROTOCOL_SSLv2, ssl.PROTOCOL_SSLv23, True,
                               client_options=ssl.OP_NO_SSLv3)
            try_protocol_combo(ssl.PROTOCOL_SSLv2, ssl.PROTOCOL_SSLv23, True,
                               client_options=ssl.OP_NO_TLSv1)

        @skip_if_broken_ubuntu_ssl
        def test_protocol_sslv23(self):
            """Connecting to an SSLv23 server with various client options"""
            if support.verbose:
                sys.stdout.write("\n")
            if hasattr(ssl, 'PROTOCOL_SSLv2'):
                try:
                    try_protocol_combo(ssl.PROTOCOL_SSLv23, ssl.PROTOCOL_SSLv2, True)
                except (ssl.SSLError, socket.error) as x:
                    # this fails on some older versions of OpenSSL (0.9.7l, for instance)
                    if support.verbose:
                        sys.stdout.write(
                            " SSL2 client to SSL23 server test unexpectedly failed:\n %s\n"
                            % str(x))
            try_protocol_combo(ssl.PROTOCOL_SSLv23, ssl.PROTOCOL_SSLv3, True)
            try_protocol_combo(ssl.PROTOCOL_SSLv23, ssl.PROTOCOL_SSLv23, True)
            try_protocol_combo(ssl.PROTOCOL_SSLv23, ssl.PROTOCOL_TLSv1, True)

            try_protocol_combo(ssl.PROTOCOL_SSLv23, ssl.PROTOCOL_SSLv3, True, ssl.CERT_OPTIONAL)
            try_protocol_combo(ssl.PROTOCOL_SSLv23, ssl.PROTOCOL_SSLv23, True, ssl.CERT_OPTIONAL)
            try_protocol_combo(ssl.PROTOCOL_SSLv23, ssl.PROTOCOL_TLSv1, True, ssl.CERT_OPTIONAL)

            try_protocol_combo(ssl.PROTOCOL_SSLv23, ssl.PROTOCOL_SSLv3, True, ssl.CERT_REQUIRED)
            try_protocol_combo(ssl.PROTOCOL_SSLv23, ssl.PROTOCOL_SSLv23, True, ssl.CERT_REQUIRED)
            try_protocol_combo(ssl.PROTOCOL_SSLv23, ssl.PROTOCOL_TLSv1, True, ssl.CERT_REQUIRED)

            # Server with specific SSL options
            try_protocol_combo(ssl.PROTOCOL_SSLv23, ssl.PROTOCOL_SSLv3, False,
                               server_options=ssl.OP_NO_SSLv3)
            # Will choose TLSv1
            try_protocol_combo(ssl.PROTOCOL_SSLv23, ssl.PROTOCOL_SSLv23, True,
                               server_options=ssl.OP_NO_SSLv2 | ssl.OP_NO_SSLv3)
            try_protocol_combo(ssl.PROTOCOL_SSLv23, ssl.PROTOCOL_TLSv1, False,
                               server_options=ssl.OP_NO_TLSv1)


        @skip_if_broken_ubuntu_ssl
        def test_protocol_sslv3(self):
            """Connecting to an SSLv3 server with various client options"""
            if support.verbose:
                sys.stdout.write("\n")
            try_protocol_combo(ssl.PROTOCOL_SSLv3, ssl.PROTOCOL_SSLv3, True)
            try_protocol_combo(ssl.PROTOCOL_SSLv3, ssl.PROTOCOL_SSLv3, True, ssl.CERT_OPTIONAL)
            try_protocol_combo(ssl.PROTOCOL_SSLv3, ssl.PROTOCOL_SSLv3, True, ssl.CERT_REQUIRED)
            if hasattr(ssl, 'PROTOCOL_SSLv2'):
                try_protocol_combo(ssl.PROTOCOL_SSLv3, ssl.PROTOCOL_SSLv2, False)
            try_protocol_combo(ssl.PROTOCOL_SSLv3, ssl.PROTOCOL_SSLv23, False,
                               client_options=ssl.OP_NO_SSLv3)
            try_protocol_combo(ssl.PROTOCOL_SSLv3, ssl.PROTOCOL_TLSv1, False)
            if no_sslv2_implies_sslv3_hello():
                # No SSLv2 => client will use an SSLv3 hello on recent OpenSSLs
                try_protocol_combo(ssl.PROTOCOL_SSLv3, ssl.PROTOCOL_SSLv23, True,
                                   client_options=ssl.OP_NO_SSLv2)

        @skip_if_broken_ubuntu_ssl
        def test_protocol_tlsv1(self):
            """Connecting to a TLSv1 server with various client options"""
            if support.verbose:
                sys.stdout.write("\n")
            try_protocol_combo(ssl.PROTOCOL_TLSv1, ssl.PROTOCOL_TLSv1, True)
            try_protocol_combo(ssl.PROTOCOL_TLSv1, ssl.PROTOCOL_TLSv1, True, ssl.CERT_OPTIONAL)
            try_protocol_combo(ssl.PROTOCOL_TLSv1, ssl.PROTOCOL_TLSv1, True, ssl.CERT_REQUIRED)
            if hasattr(ssl, 'PROTOCOL_SSLv2'):
                try_protocol_combo(ssl.PROTOCOL_TLSv1, ssl.PROTOCOL_SSLv2, False)
            try_protocol_combo(ssl.PROTOCOL_TLSv1, ssl.PROTOCOL_SSLv3, False)
            try_protocol_combo(ssl.PROTOCOL_TLSv1, ssl.PROTOCOL_SSLv23, False,
                               client_options=ssl.OP_NO_TLSv1)

        def test_starttls(self):
            """Switching from clear text to encrypted and back again."""
            msgs = (b"msg 1", b"MSG 2", b"STARTTLS", b"MSG 3", b"msg 4", b"ENDTLS", b"msg 5", b"msg 6")

            server = ThreadedEchoServer(CERTFILE,
                                        ssl_version=ssl.PROTOCOL_TLSv1,
                                        starttls_server=True,
                                        chatty=True,
                                        connectionchatty=True)
            wrapped = False
            with server:
                s = socket.socket()
                s.setblocking(1)
                s.connect((HOST, server.port))
                if support.verbose:
                    sys.stdout.write("\n")
                for indata in msgs:
                    if support.verbose:
                        sys.stdout.write(
                            " client:  sending %r...\n" % indata)
                    if wrapped:
                        conn.write(indata)
                        outdata = conn.read()
                    else:
                        s.send(indata)
                        outdata = s.recv(1024)
                    msg = outdata.strip().lower()
                    if indata == b"STARTTLS" and msg.startswith(b"ok"):
                        # STARTTLS ok, switch to secure mode
                        if support.verbose:
                            sys.stdout.write(
                                " client:  read %r from server, starting TLS...\n"
                                % msg)
                        conn = ssl.wrap_socket(s, ssl_version=ssl.PROTOCOL_TLSv1)
                        wrapped = True
                    elif indata == b"ENDTLS" and msg.startswith(b"ok"):
                        # ENDTLS ok, switch back to clear text
                        if support.verbose:
                            sys.stdout.write(
                                " client:  read %r from server, ending TLS...\n"
                                % msg)
                        s = conn.unwrap()
                        wrapped = False
                    else:
                        if support.verbose:
                            sys.stdout.write(
                                " client:  read %r from server\n" % msg)
                if support.verbose:
                    sys.stdout.write(" client:  closing connection.\n")
                if wrapped:
                    conn.write(b"over\n")
                else:
                    s.send(b"over\n")
                if wrapped:
                    conn.close()
                else:
                    s.close()

        def test_socketserver(self):
            """Using a SocketServer to create and manage SSL connections."""
            server = make_https_server(self, CERTFILE)
            # try to connect
            if support.verbose:
                sys.stdout.write('\n')
            with open(CERTFILE, 'rb') as f:
                d1 = f.read()
            d2 = ''
            # now fetch the same data from the HTTPS server
            url = 'https://%s:%d/%s' % (
                HOST, server.port, os.path.split(CERTFILE)[1])
            f = urllib.request.urlopen(url)
            try:
                dlen = f.info().get("content-length")
                if dlen and (int(dlen) > 0):
                    d2 = f.read(int(dlen))
                    if support.verbose:
                        sys.stdout.write(
                            " client: read %d bytes from remote server '%s'\n"
                            % (len(d2), server))
            finally:
                f.close()
            self.assertEqual(d1, d2)

        def test_asyncore_server(self):
            """Check the example asyncore integration."""
            indata = "TEST MESSAGE of mixed case\n"

            if support.verbose:
                sys.stdout.write("\n")

            indata = b"FOO\n"
            server = AsyncoreEchoServer(CERTFILE)
            with server:
                s = ssl.wrap_socket(socket.socket())
                s.connect(('127.0.0.1', server.port))
                if support.verbose:
                    sys.stdout.write(
                        " client:  sending %r...\n" % indata)
                s.write(indata)
                outdata = s.read()
                if support.verbose:
                    sys.stdout.write(" client:  read %r\n" % outdata)
                if outdata != indata.lower():
                    self.fail(
                        "bad data <<%r>> (%d) received; expected <<%r>> (%d)\n"
                        % (outdata[:20], len(outdata),
                           indata[:20].lower(), len(indata)))
                s.write(b"over\n")
                if support.verbose:
                    sys.stdout.write(" client:  closing connection.\n")
                s.close()
                if support.verbose:
                    sys.stdout.write(" client:  connection closed.\n")

        def test_recv_send(self):
            """Test recv(), send() and friends."""
            if support.verbose:
                sys.stdout.write("\n")

            server = ThreadedEchoServer(CERTFILE,
                                        certreqs=ssl.CERT_NONE,
                                        ssl_version=ssl.PROTOCOL_TLSv1,
                                        cacerts=CERTFILE,
                                        chatty=True,
                                        connectionchatty=False)
            with server:
                s = ssl.wrap_socket(socket.socket(),
                                    server_side=False,
                                    certfile=CERTFILE,
                                    ca_certs=CERTFILE,
                                    cert_reqs=ssl.CERT_NONE,
                                    ssl_version=ssl.PROTOCOL_TLSv1)
                s.connect((HOST, server.port))
                # helper methods for standardising recv* method signatures
                def _recv_into():
                    b = bytearray(b"\0"*100)
                    count = s.recv_into(b)
                    return b[:count]

                def _recvfrom_into():
                    b = bytearray(b"\0"*100)
                    count, addr = s.recvfrom_into(b)
                    return b[:count]

                # (name, method, whether to expect success, *args)
                send_methods = [
                    ('send', s.send, True, []),
                    ('sendto', s.sendto, False, ["some.address"]),
                    ('sendall', s.sendall, True, []),
                ]
                recv_methods = [
                    ('recv', s.recv, True, []),
                    ('recvfrom', s.recvfrom, False, ["some.address"]),
                    ('recv_into', _recv_into, True, []),
                    ('recvfrom_into', _recvfrom_into, False, []),
                ]
                data_prefix = "PREFIX_"

                for meth_name, send_meth, expect_success, args in send_methods:
                    indata = (data_prefix + meth_name).encode('ascii')
                    try:
                        send_meth(indata, *args)
                        outdata = s.read()
                        if outdata != indata.lower():
                            self.fail(
                                "While sending with <<{name:s}>> bad data "
                                "<<{outdata:r}>> ({nout:d}) received; "
                                "expected <<{indata:r}>> ({nin:d})\n".format(
                                    name=meth_name, outdata=outdata[:20],
                                    nout=len(outdata),
                                    indata=indata[:20], nin=len(indata)
                                )
                            )
                    except ValueError as e:
                        if expect_success:
                            self.fail(
                                "Failed to send with method <<{name:s}>>; "
                                "expected to succeed.\n".format(name=meth_name)
                            )
                        if not str(e).startswith(meth_name):
                            self.fail(
                                "Method <<{name:s}>> failed with unexpected "
                                "exception message: {exp:s}\n".format(
                                    name=meth_name, exp=e
                                )
                            )

                for meth_name, recv_meth, expect_success, args in recv_methods:
                    indata = (data_prefix + meth_name).encode('ascii')
                    try:
                        s.send(indata)
                        outdata = recv_meth(*args)
                        if outdata != indata.lower():
                            self.fail(
                                "While receiving with <<{name:s}>> bad data "
                                "<<{outdata:r}>> ({nout:d}) received; "
                                "expected <<{indata:r}>> ({nin:d})\n".format(
                                    name=meth_name, outdata=outdata[:20],
                                    nout=len(outdata),
                                    indata=indata[:20], nin=len(indata)
                                )
                            )
                    except ValueError as e:
                        if expect_success:
                            self.fail(
                                "Failed to receive with method <<{name:s}>>; "
                                "expected to succeed.\n".format(name=meth_name)
                            )
                        if not str(e).startswith(meth_name):
                            self.fail(
                                "Method <<{name:s}>> failed with unexpected "
                                "exception message: {exp:s}\n".format(
                                    name=meth_name, exp=e
                                )
                            )
                        # consume data
                        s.read()
<<<<<<< HEAD

                # Make sure sendmsg et al are disallowed to avoid
                # inadvertent disclosure of data and/or corruption
                # of the encrypted data stream
                self.assertRaises(NotImplementedError, s.sendmsg, [b"data"])
                self.assertRaises(NotImplementedError, s.recvmsg, 100)
                self.assertRaises(NotImplementedError,
                                  s.recvmsg_into, bytearray(100))

=======
>>>>>>> 65a3f4b8
                s.write(b"over\n")
                s.close()

        def test_handshake_timeout(self):
            # Issue #5103: SSL handshake must respect the socket timeout
            server = socket.socket(socket.AF_INET)
            host = "127.0.0.1"
            port = support.bind_port(server)
            started = threading.Event()
            finish = False

            def serve():
                server.listen(5)
                started.set()
                conns = []
                while not finish:
                    r, w, e = select.select([server], [], [], 0.1)
                    if server in r:
                        # Let the socket hang around rather than having
                        # it closed by garbage collection.
                        conns.append(server.accept()[0])
                for sock in conns:
                    sock.close()

            t = threading.Thread(target=serve)
            t.start()
            started.wait()

            try:
                try:
                    c = socket.socket(socket.AF_INET)
                    c.settimeout(0.2)
                    c.connect((host, port))
                    # Will attempt handshake and time out
                    self.assertRaisesRegex(socket.timeout, "timed out",
                                           ssl.wrap_socket, c)
                finally:
                    c.close()
                try:
                    c = socket.socket(socket.AF_INET)
                    c = ssl.wrap_socket(c)
                    c.settimeout(0.2)
                    # Will attempt handshake and time out
                    self.assertRaisesRegex(socket.timeout, "timed out",
                                           c.connect, (host, port))
                finally:
                    c.close()
            finally:
                finish = True
                t.join()
                server.close()

        @unittest.skipUnless("tls-unique" in ssl.CHANNEL_BINDING_TYPES,
                             "'tls-unique' channel binding not available")
        def test_tls_unique_channel_binding(self):
            """Test tls-unique channel binding."""
            if support.verbose:
                sys.stdout.write("\n")

            server = ThreadedEchoServer(CERTFILE,
                                        certreqs=ssl.CERT_NONE,
                                        ssl_version=ssl.PROTOCOL_TLSv1,
                                        cacerts=CERTFILE,
                                        chatty=True,
                                        connectionchatty=False)
            flag = threading.Event()
            server.start(flag)
            # wait for it to start
            flag.wait()
            # try to connect
            s = ssl.wrap_socket(socket.socket(),
                                server_side=False,
                                certfile=CERTFILE,
                                ca_certs=CERTFILE,
                                cert_reqs=ssl.CERT_NONE,
                                ssl_version=ssl.PROTOCOL_TLSv1)
            s.connect((HOST, server.port))
            try:
                # get the data
                cb_data = s.get_channel_binding("tls-unique")
                if support.verbose:
                    sys.stdout.write(" got channel binding data: {0!r}\n"
                                     .format(cb_data))

                # check if it is sane
                self.assertIsNotNone(cb_data)
                self.assertEqual(len(cb_data), 12) # True for TLSv1

                # and compare with the peers version
                s.write(b"CB tls-unique\n")
                peer_data_repr = s.read().strip()
                self.assertEqual(peer_data_repr,
                                 repr(cb_data).encode("us-ascii"))
                s.close()

                # now, again
                s = ssl.wrap_socket(socket.socket(),
                                    server_side=False,
                                    certfile=CERTFILE,
                                    ca_certs=CERTFILE,
                                    cert_reqs=ssl.CERT_NONE,
                                    ssl_version=ssl.PROTOCOL_TLSv1)
                s.connect((HOST, server.port))
                new_cb_data = s.get_channel_binding("tls-unique")
                if support.verbose:
                    sys.stdout.write(" got another channel binding data: {0!r}\n"
                                     .format(new_cb_data))
                # is it really unique
                self.assertNotEqual(cb_data, new_cb_data)
                self.assertIsNotNone(cb_data)
                self.assertEqual(len(cb_data), 12) # True for TLSv1
                s.write(b"CB tls-unique\n")
                peer_data_repr = s.read().strip()
                self.assertEqual(peer_data_repr,
                                 repr(new_cb_data).encode("us-ascii"))
                s.close()
            finally:
                server.stop()
                server.join()

        def test_compression(self):
            context = ssl.SSLContext(ssl.PROTOCOL_TLSv1)
            context.load_cert_chain(CERTFILE)
            stats = server_params_test(context, context,
                                       chatty=True, connectionchatty=True)
            if support.verbose:
                sys.stdout.write(" got compression: {!r}\n".format(stats['compression']))
            self.assertIn(stats['compression'], { None, 'ZLIB', 'RLE' })

        @unittest.skipUnless(hasattr(ssl, 'OP_NO_COMPRESSION'),
                             "ssl.OP_NO_COMPRESSION needed for this test")
        def test_compression_disabled(self):
            context = ssl.SSLContext(ssl.PROTOCOL_TLSv1)
            context.load_cert_chain(CERTFILE)
            context.options |= ssl.OP_NO_COMPRESSION
            stats = server_params_test(context, context,
                                       chatty=True, connectionchatty=True)
            self.assertIs(stats['compression'], None)


def test_main(verbose=False):
    if support.verbose:
        plats = {
            'Linux': platform.linux_distribution,
            'Mac': platform.mac_ver,
            'Windows': platform.win32_ver,
        }
        for name, func in plats.items():
            plat = func()
            if plat and plat[0]:
                plat = '%s %r' % (name, plat)
                break
        else:
            plat = repr(platform.platform())
        print("test_ssl: testing with %r %r" %
            (ssl.OPENSSL_VERSION, ssl.OPENSSL_VERSION_INFO))
        print("          under %s" % plat)
        print("          HAS_SNI = %r" % ssl.HAS_SNI)

    for filename in [
        CERTFILE, SVN_PYTHON_ORG_ROOT_CERT, BYTES_CERTFILE,
        ONLYCERT, ONLYKEY, BYTES_ONLYCERT, BYTES_ONLYKEY,
        BADCERT, BADKEY, EMPTYCERT]:
        if not os.path.exists(filename):
            raise support.TestFailed("Can't read certificate file %r" % filename)

    tests = [ContextTests, BasicSocketTests]

    if support.is_resource_enabled('network'):
        tests.append(NetworkedTests)

    if _have_threads:
        thread_info = support.threading_setup()
        if thread_info and support.is_resource_enabled('network'):
            tests.append(ThreadedTests)

    try:
        support.run_unittest(*tests)
    finally:
        if _have_threads:
            support.threading_cleanup(*thread_info)

if __name__ == "__main__":
    test_main()<|MERGE_RESOLUTION|>--- conflicted
+++ resolved
@@ -1203,13 +1203,7 @@
                 'cipher': s.cipher(),
             }
             s.close()
-<<<<<<< HEAD
             return stats
-        finally:
-            server.stop()
-            server.join()
-=======
->>>>>>> 65a3f4b8
 
     def try_protocol_combo(server_protocol, client_protocol, expect_success,
                            certsreqs=None, server_options=0, client_options=0):
@@ -1668,7 +1662,6 @@
                             )
                         # consume data
                         s.read()
-<<<<<<< HEAD
 
                 # Make sure sendmsg et al are disallowed to avoid
                 # inadvertent disclosure of data and/or corruption
@@ -1678,8 +1671,6 @@
                 self.assertRaises(NotImplementedError,
                                   s.recvmsg_into, bytearray(100))
 
-=======
->>>>>>> 65a3f4b8
                 s.write(b"over\n")
                 s.close()
 
@@ -1745,19 +1736,14 @@
                                         cacerts=CERTFILE,
                                         chatty=True,
                                         connectionchatty=False)
-            flag = threading.Event()
-            server.start(flag)
-            # wait for it to start
-            flag.wait()
-            # try to connect
-            s = ssl.wrap_socket(socket.socket(),
-                                server_side=False,
-                                certfile=CERTFILE,
-                                ca_certs=CERTFILE,
-                                cert_reqs=ssl.CERT_NONE,
-                                ssl_version=ssl.PROTOCOL_TLSv1)
-            s.connect((HOST, server.port))
-            try:
+            with server:
+                s = ssl.wrap_socket(socket.socket(),
+                                    server_side=False,
+                                    certfile=CERTFILE,
+                                    ca_certs=CERTFILE,
+                                    cert_reqs=ssl.CERT_NONE,
+                                    ssl_version=ssl.PROTOCOL_TLSv1)
+                s.connect((HOST, server.port))
                 # get the data
                 cb_data = s.get_channel_binding("tls-unique")
                 if support.verbose:
@@ -1796,9 +1782,6 @@
                 self.assertEqual(peer_data_repr,
                                  repr(new_cb_data).encode("us-ascii"))
                 s.close()
-            finally:
-                server.stop()
-                server.join()
 
         def test_compression(self):
             context = ssl.SSLContext(ssl.PROTOCOL_TLSv1)
