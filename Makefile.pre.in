# Top-level Makefile for Python
#
# As distributed, this file is called Makefile.pre.in; it is processed
# into the real Makefile by running the script ./configure, which
# replaces things like @spam@ with values appropriate for your system.
# This means that if you edit Makefile, your changes get lost the next
# time you run the configure script.  Ideally, you can do:
#
#	./configure
#	make
#	make test
#	make install
#
# If you have a previous version of Python installed that you don't
# want to overwrite, you can use "make altinstall" instead of "make
# install".  Refer to the "Installing" section in the README file for
# additional details.
#
# See also the section "Build instructions" in the README file.

# === Variables set by makesetup ===

MODOBJS=        _MODOBJS_
MODLIBS=        _MODLIBS_

# === Variables set by configure
VERSION=	@VERSION@
srcdir=		@srcdir@
VPATH=		@srcdir@
abs_srcdir=	@abs_srcdir@
abs_builddir=	@abs_builddir@


CC=		@CC@
CXX=		@CXX@
MAINCC=		@MAINCC@
LINKCC=		@LINKCC@
AR=		@AR@
RANLIB=		@RANLIB@
READELF=	@READELF@
SOABI=		@SOABI@
LDVERSION=	@LDVERSION@
HGVERSION=	@HGVERSION@
HGTAG=		@HGTAG@
HGBRANCH=	@HGBRANCH@

GNULD=		@GNULD@

# Shell used by make (some versions default to the login shell, which is bad)
SHELL=		/bin/sh

# Use this to make a link between python$(VERSION) and python in $(BINDIR)
LN=		@LN@

# Portable install script (configure doesn't always guess right)
INSTALL=	@INSTALL@
INSTALL_PROGRAM=@INSTALL_PROGRAM@
INSTALL_SCRIPT= @INSTALL_SCRIPT@
INSTALL_DATA=	@INSTALL_DATA@
# Shared libraries must be installed with executable mode on some systems;
# rather than figuring out exactly which, we always give them executable mode.
# Also, making them read-only seems to be a good idea...
INSTALL_SHARED= ${INSTALL} -m 555

MKDIR_P=	@MKDIR_P@

MAKESETUP=      $(srcdir)/Modules/makesetup

# Compiler options
OPT=		@OPT@
BASECFLAGS=	@BASECFLAGS@
BASECPPFLAGS=	@BASECPPFLAGS@
CONFIGURE_CFLAGS=	@CFLAGS@
CONFIGURE_CPPFLAGS=	@CPPFLAGS@
CONFIGURE_LDFLAGS=	@LDFLAGS@
# Avoid assigning CFLAGS, LDFLAGS, etc. so users can use them on the
# command line to append to these values without stomping the pre-set
# values.
PY_CFLAGS=	$(BASECFLAGS) $(OPT) $(CONFIGURE_CFLAGS) $(CFLAGS) $(EXTRA_CFLAGS)
# Both CPPFLAGS and LDFLAGS need to contain the shell's value for setup.py to
# be able to build extension modules using the directories specified in the
# environment variables
PY_CPPFLAGS=	$(BASECPPFLAGS) -I. -IInclude -I$(srcdir)/Include $(CONFIGURE_CPPFLAGS) $(CPPFLAGS)
PY_LDFLAGS=	$(CONFIGURE_LDFLAGS) $(LDFLAGS)
NO_AS_NEEDED=	@NO_AS_NEEDED@
LDLAST=		@LDLAST@
SGI_ABI=	@SGI_ABI@
CCSHARED=	@CCSHARED@
LINKFORSHARED=	@LINKFORSHARED@
ARFLAGS=	@ARFLAGS@
# Extra C flags added for building the interpreter object files.
CFLAGSFORSHARED=@CFLAGSFORSHARED@
# C flags used for building the interpreter object files
PY_CORE_CFLAGS=	$(PY_CFLAGS) $(PY_CPPFLAGS) $(CFLAGSFORSHARED) -DPy_BUILD_CORE


# Machine-dependent subdirectories
MACHDEP=	@MACHDEP@

# Multiarch directory (may be empty)
MULTIARCH=	@MULTIARCH@

# Install prefix for architecture-independent files
prefix=		@prefix@

# Install prefix for architecture-dependent files
exec_prefix=	@exec_prefix@

# Install prefix for data files
datarootdir=    @datarootdir@

# Expanded directories
BINDIR=		@bindir@
LIBDIR=		@libdir@
MANDIR=		@mandir@
INCLUDEDIR=	@includedir@
CONFINCLUDEDIR=	$(exec_prefix)/include
SCRIPTDIR=	$(prefix)/lib
ABIFLAGS=	@ABIFLAGS@

# Detailed destination directories
BINLIBDEST=	$(LIBDIR)/python$(VERSION)
LIBDEST=	$(SCRIPTDIR)/python$(VERSION)
INCLUDEPY=	$(INCLUDEDIR)/python$(LDVERSION)
CONFINCLUDEPY=	$(CONFINCLUDEDIR)/python$(LDVERSION)

# Symbols used for using shared libraries
SO=		@SO@
LDSHARED=	@LDSHARED@ $(PY_LDFLAGS)
BLDSHARED=	@BLDSHARED@ $(PY_LDFLAGS)
LDCXXSHARED=	@LDCXXSHARED@
DESTSHARED=	$(BINLIBDEST)/lib-dynload

# Executable suffix (.exe on Windows and Mac OS X)
EXE=		@EXEEXT@
BUILDEXE=	@BUILDEXEEXT@

# Short name and location for Mac OS X Python framework
UNIVERSALSDK=@UNIVERSALSDK@
PYTHONFRAMEWORK=	@PYTHONFRAMEWORK@
PYTHONFRAMEWORKDIR=	@PYTHONFRAMEWORKDIR@
PYTHONFRAMEWORKPREFIX=	@PYTHONFRAMEWORKPREFIX@
PYTHONFRAMEWORKINSTALLDIR= @PYTHONFRAMEWORKINSTALLDIR@
# Deployment target selected during configure, to be checked
# by distutils. The export statement is needed to ensure that the
# deployment target is active during build.
MACOSX_DEPLOYMENT_TARGET=@CONFIGURE_MACOSX_DEPLOYMENT_TARGET@
@EXPORT_MACOSX_DEPLOYMENT_TARGET@export MACOSX_DEPLOYMENT_TARGET

# Options to enable prebinding (for fast startup prior to Mac OS X 10.3)
OTHER_LIBTOOL_OPT=@OTHER_LIBTOOL_OPT@

# Environment to run shared python without installed libraries
RUNSHARED=       @RUNSHARED@

# Modes for directories, executables and data files created by the
# install process.  Default to user-only-writable for all file types.
DIRMODE=	755
EXEMODE=	755
FILEMODE=	644

# configure script arguments
CONFIG_ARGS=	@CONFIG_ARGS@


# Subdirectories with code
SRCDIRS= 	@SRCDIRS@

# Other subdirectories
SUBDIRSTOO=	Include Lib Misc

# Files and directories to be distributed
CONFIGFILES=	configure configure.ac acconfig.h pyconfig.h.in Makefile.pre.in
DISTFILES=	README ChangeLog $(CONFIGFILES)
DISTDIRS=	$(SUBDIRS) $(SUBDIRSTOO) Ext-dummy
DIST=		$(DISTFILES) $(DISTDIRS)


LIBRARY=	@LIBRARY@
LDLIBRARY=      @LDLIBRARY@
BLDLIBRARY=     @BLDLIBRARY@
PY3LIBRARY=     @PY3LIBRARY@
DLLLIBRARY=	@DLLLIBRARY@
LDLIBRARYDIR=   @LDLIBRARYDIR@
INSTSONAME=	@INSTSONAME@


LIBS=		@LIBS@
LIBM=		@LIBM@
LIBC=		@LIBC@
SYSLIBS=	$(LIBM) $(LIBC)
SHLIBS=		@SHLIBS@

THREADOBJ=	@THREADOBJ@
DLINCLDIR=	@DLINCLDIR@
DYNLOADFILE=	@DYNLOADFILE@
MACHDEP_OBJS=	@MACHDEP_OBJS@
LIBOBJDIR=	Python/
LIBOBJS=	@LIBOBJS@

PYTHON=		python$(EXE)
BUILDPYTHON=	python$(BUILDEXE)

PYTHON_FOR_BUILD=@PYTHON_FOR_BUILD@
_PYTHON_HOST_PLATFORM=@_PYTHON_HOST_PLATFORM@
BUILD_GNU_TYPE=	@build@
HOST_GNU_TYPE=	@host@

# The task to run while instrument when building the profile-opt target
PROFILE_TASK=	$(srcdir)/Tools/pybench/pybench.py -n 2 --with-gc --with-syscheck
#PROFILE_TASK=	$(srcdir)/Lib/test/regrtest.py

# === Definitions added by makesetup ===


##########################################################################
# Modules
MODULE_OBJS=	\
		Modules/config.o \
		Modules/getpath.o \
		Modules/main.o \
		Modules/gcmodule.o

# Used of signalmodule.o is not available
SIGNAL_OBJS=	@SIGNAL_OBJS@

IO_H=		Modules/_io/_iomodule.h

IO_OBJS=	\
		Modules/_io/_iomodule.o \
		Modules/_io/iobase.o \
		Modules/_io/fileio.o \
		Modules/_io/bufferedio.o \
		Modules/_io/textio.o \
		Modules/_io/bytesio.o \
		Modules/_io/stringio.o

##########################################################################
# Grammar
GRAMMAR_H=	Include/graminit.h
GRAMMAR_C=	Python/graminit.c
GRAMMAR_INPUT=	$(srcdir)/Grammar/Grammar


LIBFFI_INCLUDEDIR=	@LIBFFI_INCLUDEDIR@

##########################################################################
# Parser
PGEN=		Parser/pgen$(EXE)

PSRCS=		\
		Parser/acceler.c \
		Parser/grammar1.c \
		Parser/listnode.c \
		Parser/node.c \
		Parser/parser.c \
		Parser/bitset.c \
		Parser/metagrammar.c \
		Parser/firstsets.c \
		Parser/grammar.c \
		Parser/pgen.c

POBJS=		\
		Parser/acceler.o \
		Parser/grammar1.o \
		Parser/listnode.o \
		Parser/node.o \
		Parser/parser.o \
		Parser/bitset.o \
		Parser/metagrammar.o \
		Parser/firstsets.o \
		Parser/grammar.o \
		Parser/pgen.o

PARSER_OBJS=	$(POBJS) Parser/myreadline.o Parser/parsetok.o Parser/tokenizer.o

PGSRCS=		\
		Objects/obmalloc.c \
		Python/dynamic_annotations.c \
		Python/mysnprintf.c \
		Python/pyctype.c \
		Parser/tokenizer_pgen.c \
		Parser/printgrammar.c \
		Parser/parsetok_pgen.c \
		Parser/pgenmain.c

PGOBJS=		\
		Objects/obmalloc.o \
		Python/dynamic_annotations.o \
		Python/mysnprintf.o \
		Python/pyctype.o \
		Parser/tokenizer_pgen.o \
		Parser/printgrammar.o \
		Parser/parsetok_pgen.o \
		Parser/pgenmain.o

PARSER_HEADERS= \
		$(srcdir)/Parser/parser.h \
		$(srcdir)/Include/parsetok.h \
		$(srcdir)/Parser/tokenizer.h

PGENSRCS=	$(PSRCS) $(PGSRCS)
PGENOBJS=	$(POBJS) $(PGOBJS)

##########################################################################
# AST
AST_H_DIR=	Include
AST_H=		$(AST_H_DIR)/Python-ast.h
AST_C_DIR=	Python
AST_C=		$(AST_C_DIR)/Python-ast.c
AST_ASDL=	$(srcdir)/Parser/Python.asdl

ASDLGEN_FILES=	$(srcdir)/Parser/asdl.py $(srcdir)/Parser/asdl_c.py
# XXX Note that a build now requires Python exist before the build starts
ASDLGEN=	@ASDLGEN@ $(srcdir)/Parser/asdl_c.py

##########################################################################
# Python

OPCODETARGETS_H= \
		Python/opcode_targets.h

OPCODETARGETGEN= \
		$(srcdir)/Python/makeopcodetargets.py

OPCODETARGETGEN_FILES= \
		$(OPCODETARGETGEN) $(srcdir)/Lib/opcode.py

PYTHON_OBJS=	\
		Python/_warnings.o \
		Python/Python-ast.o \
		Python/asdl.o \
		Python/ast.o \
		Python/bltinmodule.o \
		Python/ceval.o \
		Python/compile.o \
		Python/codecs.o \
		Python/dynamic_annotations.o \
		Python/errors.o \
		Python/frozenmain.o \
		Python/future.o \
		Python/getargs.o \
		Python/getcompiler.o \
		Python/getcopyright.o \
		Python/getplatform.o \
		Python/getversion.o \
		Python/graminit.o \
		Python/import.o \
		Python/importdl.o \
		Python/marshal.o \
		Python/modsupport.o \
		Python/mystrtoul.o \
		Python/mysnprintf.o \
		Python/peephole.o \
		Python/pyarena.o \
		Python/pyctype.o \
		Python/pyfpe.o \
		Python/pymath.o \
		Python/pystate.o \
		Python/pythonrun.o \
		Python/pytime.o \
		Python/random.o \
		Python/structmember.o \
		Python/symtable.o \
		Python/sysmodule.o \
		Python/traceback.o \
		Python/getopt.o \
		Python/pystrcmp.o \
		Python/pystrtod.o \
		Python/dtoa.o \
		Python/formatter_unicode.o \
		Python/fileutils.o \
		Python/$(DYNLOADFILE) \
		$(LIBOBJS) \
		$(MACHDEP_OBJS) \
		$(THREADOBJ)


##########################################################################
# Objects
OBJECT_OBJS=	\
		Objects/abstract.o \
		Objects/accu.o \
		Objects/boolobject.o \
		Objects/bytes_methods.o \
		Objects/bytearrayobject.o \
		Objects/bytesobject.o \
		Objects/cellobject.o \
		Objects/classobject.o \
		Objects/codeobject.o \
		Objects/complexobject.o \
		Objects/descrobject.o \
		Objects/enumobject.o \
		Objects/exceptions.o \
		Objects/genobject.o \
		Objects/fileobject.o \
		Objects/floatobject.o \
		Objects/frameobject.o \
		Objects/funcobject.o \
		Objects/iterobject.o \
		Objects/listobject.o \
		Objects/longobject.o \
		Objects/dictobject.o \
		Objects/memoryobject.o \
		Objects/methodobject.o \
		Objects/moduleobject.o \
		Objects/namespaceobject.o \
		Objects/object.o \
		Objects/obmalloc.o \
		Objects/capsule.o \
		Objects/rangeobject.o \
		Objects/setobject.o \
		Objects/sliceobject.o \
		Objects/structseq.o \
		Objects/tupleobject.o \
		Objects/typeobject.o \
		Objects/unicodeobject.o \
		Objects/unicodectype.o \
		Objects/weakrefobject.o

##########################################################################
# objects that get linked into the Python library
LIBRARY_OBJS_OMIT_FROZEN=	\
		Modules/getbuildinfo.o \
		$(PARSER_OBJS) \
		$(OBJECT_OBJS) \
		$(PYTHON_OBJS) \
		$(MODULE_OBJS) \
		$(SIGNAL_OBJS) \
		$(MODOBJS)

LIBRARY_OBJS=	\
		$(LIBRARY_OBJS_OMIT_FROZEN) \
		Python/frozen.o

#########################################################################
# Rules

# Default target
all:		build_all
build_all:	$(BUILDPYTHON) oldsharedmods sharedmods gdbhooks Modules/_testembed

# Compile a binary with gcc profile guided optimization.
profile-opt:
	@echo "Building with support for profile generation:"
	$(MAKE) clean
	$(MAKE) build_all_generate_profile
	@echo "Running benchmark to generate profile data:"
	$(MAKE) profile-removal
	$(MAKE) run_profile_task
	@echo "Rebuilding with profile guided optimizations:"
	$(MAKE) clean
	$(MAKE) build_all_use_profile

build_all_generate_profile:
	$(MAKE) all CFLAGS="$(CFLAGS) -fprofile-generate" LIBS="$(LIBS) -lgcov"

run_profile_task:
	: # FIXME: can't run for a cross build
	$(RUNSHARED) ./$(BUILDPYTHON) $(PROFILE_TASK)

build_all_use_profile:
	$(MAKE) all CFLAGS="$(CFLAGS) -fprofile-use -fprofile-correction"

coverage:
	@echo "Building with support for coverage checking:"
	$(MAKE) clean
	$(MAKE) all CFLAGS="$(CFLAGS) -O0 -pg -fprofile-arcs -ftest-coverage" LIBS="$(LIBS) -lgcov"


# Build the interpreter
$(BUILDPYTHON):	Modules/python.o $(LIBRARY) $(LDLIBRARY) $(PY3LIBRARY)
	$(LINKCC) $(PY_LDFLAGS) $(LINKFORSHARED) -o $@ Modules/python.o $(BLDLIBRARY) $(LIBS) $(MODLIBS) $(SYSLIBS) $(LDLAST)

platform: $(BUILDPYTHON) pybuilddir.txt
	$(RUNSHARED) $(PYTHON_FOR_BUILD) -c 'import sys ; from sysconfig import get_platform ; print(get_platform()+"-"+sys.version[0:3])' >platform

# Create build directory and generate the sysconfig build-time data there.
# pybuilddir.txt contains the name of the build dir and is used for
# sys.path fixup -- see Modules/getpath.c.
pybuilddir.txt: $(BUILDPYTHON)
	$(RUNSHARED) $(PYTHON_FOR_BUILD) -S -m sysconfig --generate-posix-vars

# Build the shared modules
# Under GNU make, MAKEFLAGS are sorted and normalized; the 's' for
# -s, --silent or --quiet is always the first char.
# Under BSD make, MAKEFLAGS might be " -s -v x=y".
sharedmods: $(BUILDPYTHON) pybuilddir.txt
	@case "$$MAKEFLAGS" in \
	    *\ -s*|s*) quiet="-q";; \
	    *) quiet="";; \
	esac; \
	$(RUNSHARED) CC='$(CC)' LDSHARED='$(BLDSHARED)' OPT='$(OPT)' \
		$(PYTHON_FOR_BUILD) $(srcdir)/setup.py $$quiet build

# Build static library
# avoid long command lines, same as LIBRARY_OBJS
$(LIBRARY): $(LIBRARY_OBJS)
	-rm -f $@
	$(AR) $(ARFLAGS) $@ Modules/getbuildinfo.o
	$(AR) $(ARFLAGS) $@ $(PARSER_OBJS)
	$(AR) $(ARFLAGS) $@ $(OBJECT_OBJS)
	$(AR) $(ARFLAGS) $@ $(PYTHON_OBJS) Python/frozen.o
	$(AR) $(ARFLAGS) $@ $(MODULE_OBJS) $(SIGNAL_OBJS)
	$(AR) $(ARFLAGS) $@ $(MODOBJS)
	$(RANLIB) $@

libpython$(LDVERSION).so: $(LIBRARY_OBJS)
	if test $(INSTSONAME) != $(LDLIBRARY); then \
		$(BLDSHARED) -Wl,-h$(INSTSONAME) -o $(INSTSONAME) $(LIBRARY_OBJS) $(MODLIBS) $(SHLIBS) $(LIBC) $(LIBM) $(LDLAST); \
		$(LN) -f $(INSTSONAME) $@; \
	else \
		$(BLDSHARED) -o $@ $(LIBRARY_OBJS) $(MODLIBS) $(SHLIBS) $(LIBC) $(LIBM) $(LDLAST); \
	fi

libpython3.so:	libpython$(LDVERSION).so
	$(BLDSHARED) $(NO_AS_NEEDED) -o $@ -Wl,-h$@ $^

libpython$(LDVERSION).dylib: $(LIBRARY_OBJS)
	 $(CC) -dynamiclib -Wl,-single_module $(PY_LDFLAGS) -undefined dynamic_lookup -Wl,-install_name,$(prefix)/lib/libpython$(LDVERSION).dylib -Wl,-compatibility_version,$(VERSION) -Wl,-current_version,$(VERSION) -o $@ $(LIBRARY_OBJS) $(SHLIBS) $(LIBC) $(LIBM) $(LDLAST); \


libpython$(VERSION).sl: $(LIBRARY_OBJS)
	$(LDSHARED) -o $@ $(LIBRARY_OBJS) $(MODLIBS) $(SHLIBS) $(LIBC) $(LIBM) $(LDLAST)

# Copy up the gdb python hooks into a position where they can be automatically
# loaded by gdb during Lib/test/test_gdb.py
#
# Distributors are likely to want to install this somewhere else e.g. relative
# to the stripped DWARF data for the shared library.
gdbhooks: $(BUILDPYTHON)-gdb.py

SRC_GDB_HOOKS=$(srcdir)/Tools/gdb/libpython.py
$(BUILDPYTHON)-gdb.py: $(SRC_GDB_HOOKS)
	$(INSTALL_DATA) $(SRC_GDB_HOOKS) $(BUILDPYTHON)-gdb.py

# This rule is here for OPENSTEP/Rhapsody/MacOSX. It builds a temporary
# minimal framework (not including the Lib directory and such) in the current
# directory.
RESSRCDIR=Mac/Resources/framework
$(PYTHONFRAMEWORKDIR)/Versions/$(VERSION)/$(PYTHONFRAMEWORK): \
		$(LIBRARY) \
		$(RESSRCDIR)/Info.plist
	$(INSTALL) -d -m $(DIRMODE) $(PYTHONFRAMEWORKDIR)/Versions/$(VERSION)
	$(CC) -o $(LDLIBRARY) $(PY_LDFLAGS) -dynamiclib \
		-all_load $(LIBRARY) -Wl,-single_module \
		-install_name $(DESTDIR)$(PYTHONFRAMEWORKINSTALLDIR)/Versions/$(VERSION)/$(PYTHONFRAMEWORK) \
		-compatibility_version $(VERSION) \
		-current_version $(VERSION) \
		-framework CoreFoundation $(LIBS);
	$(INSTALL) -d -m $(DIRMODE)  \
		$(PYTHONFRAMEWORKDIR)/Versions/$(VERSION)/Resources/English.lproj
	$(INSTALL_DATA) $(RESSRCDIR)/Info.plist \
		$(PYTHONFRAMEWORKDIR)/Versions/$(VERSION)/Resources/Info.plist
	$(LN) -fsn $(VERSION) $(PYTHONFRAMEWORKDIR)/Versions/Current
	$(LN) -fsn Versions/Current/$(PYTHONFRAMEWORK) $(PYTHONFRAMEWORKDIR)/$(PYTHONFRAMEWORK)
	$(LN) -fsn Versions/Current/Resources $(PYTHONFRAMEWORKDIR)/Resources

# This rule builds the Cygwin Python DLL and import library if configured
# for a shared core library; otherwise, this rule is a noop.
$(DLLLIBRARY) libpython$(VERSION).dll.a: $(LIBRARY_OBJS)
	if test -n "$(DLLLIBRARY)"; then \
		$(LDSHARED) -Wl,--out-implib=$@ -o $(DLLLIBRARY) $^ \
			$(LIBS) $(MODLIBS) $(SYSLIBS) $(LDLAST); \
	else true; \
	fi


oldsharedmods: $(SHAREDMODS)


Makefile Modules/config.c: Makefile.pre \
				$(srcdir)/Modules/config.c.in \
				$(MAKESETUP) \
				Modules/Setup.config \
				Modules/Setup \
				Modules/Setup.local
	$(SHELL) $(MAKESETUP) -c $(srcdir)/Modules/config.c.in \
				-s Modules \
				Modules/Setup.config \
				Modules/Setup.local \
				Modules/Setup
	@mv config.c Modules
	@echo "The Makefile was updated, you may need to re-run make."


Modules/Setup: $(srcdir)/Modules/Setup.dist
	@if test -f Modules/Setup; then \
		echo "-----------------------------------------------"; \
		echo "Modules/Setup.dist is newer than Modules/Setup;"; \
		echo "check to make sure you have all the updates you"; \
		echo "need in your Modules/Setup file."; \
		echo "Usually, copying Modules/Setup.dist to Modules/Setup will work."; \
		echo "-----------------------------------------------"; \
	fi

Modules/_testembed: Modules/_testembed.o $(LIBRARY) $(LDLIBRARY) $(PY3LIBRARY)
	$(LINKCC) $(PY_LDFLAGS) $(LINKFORSHARED) -o $@ Modules/_testembed.o $(BLDLIBRARY) $(LIBS) $(MODLIBS) $(SYSLIBS) $(LDLAST)

############################################################################
# Importlib

Modules/_freeze_importlib: Modules/_freeze_importlib.o $(LIBRARY_OBJS_OMIT_FROZEN)
	$(LINKCC) $(PY_LDFLAGS) -o $@ Modules/_freeze_importlib.o $(LIBRARY_OBJS_OMIT_FROZEN) $(LIBS) $(MODLIBS) $(SYSLIBS) $(LDLAST)

Python/importlib.h: $(srcdir)/Lib/importlib/_bootstrap.py Modules/_freeze_importlib.c
	$(MAKE) Modules/_freeze_importlib
	./Modules/_freeze_importlib \
		$(srcdir)/Lib/importlib/_bootstrap.py Python/importlib.h


############################################################################
# Special rules for object files

Modules/getbuildinfo.o: $(PARSER_OBJS) \
		$(OBJECT_OBJS) \
		$(PYTHON_OBJS) \
		$(MODULE_OBJS) \
		$(SIGNAL_OBJS) \
		$(MODOBJS) \
		$(srcdir)/Modules/getbuildinfo.c
	$(CC) -c $(PY_CORE_CFLAGS) \
	      -DHGVERSION="\"`LC_ALL=C $(HGVERSION)`\"" \
	      -DHGTAG="\"`LC_ALL=C $(HGTAG)`\"" \
	      -DHGBRANCH="\"`LC_ALL=C $(HGBRANCH)`\"" \
	      -o $@ $(srcdir)/Modules/getbuildinfo.c

Modules/getpath.o: $(srcdir)/Modules/getpath.c Makefile
	$(CC) -c $(PY_CORE_CFLAGS) -DPYTHONPATH='"$(PYTHONPATH)"' \
		-DPREFIX='"$(prefix)"' \
		-DEXEC_PREFIX='"$(exec_prefix)"' \
		-DVERSION='"$(VERSION)"' \
		-DVPATH='"$(VPATH)"' \
		-o $@ $(srcdir)/Modules/getpath.c

Modules/python.o: $(srcdir)/Modules/python.c
	$(MAINCC) -c $(PY_CORE_CFLAGS) -o $@ $(srcdir)/Modules/python.c

Modules/_testembed.o: $(srcdir)/Modules/_testembed.c
	$(MAINCC) -c $(PY_CORE_CFLAGS) -o $@ $(srcdir)/Modules/_testembed.c

Python/dynload_shlib.o: $(srcdir)/Python/dynload_shlib.c Makefile
	$(CC) -c $(PY_CORE_CFLAGS) \
		-DSOABI='"$(SOABI)"' \
		-o $@ $(srcdir)/Python/dynload_shlib.c

Python/sysmodule.o: $(srcdir)/Python/sysmodule.c Makefile
	$(CC) -c $(PY_CORE_CFLAGS) \
		-DABIFLAGS='"$(ABIFLAGS)"' \
		-o $@ $(srcdir)/Python/sysmodule.c

$(IO_OBJS): $(IO_H)

$(GRAMMAR_H): $(GRAMMAR_INPUT) $(PGENSRCS)
		@$(MKDIR_P) Include
		$(MAKE) $(PGEN)
		$(PGEN) $(GRAMMAR_INPUT) $(GRAMMAR_H) $(GRAMMAR_C)
$(GRAMMAR_C): $(GRAMMAR_H) $(GRAMMAR_INPUT) $(PGENSRCS)
		$(MAKE) $(GRAMMAR_H)
		touch $(GRAMMAR_C)

$(PGEN):	$(PGENOBJS)
		$(CC) $(OPT) $(PY_LDFLAGS) $(PGENOBJS) $(LIBS) -o $(PGEN)

Parser/grammar.o:	$(srcdir)/Parser/grammar.c \
				$(srcdir)/Include/token.h \
				$(srcdir)/Include/grammar.h
Parser/metagrammar.o:	$(srcdir)/Parser/metagrammar.c

Parser/tokenizer_pgen.o:	$(srcdir)/Parser/tokenizer.c
Parser/parsetok_pgen.o:	$(srcdir)/Parser/parsetok.c
Parser/printgrammar.o: $(srcdir)/Parser/printgrammar.c

Parser/pgenmain.o:	$(srcdir)/Include/parsetok.h

$(AST_H): $(AST_ASDL) $(ASDLGEN_FILES)
	$(MKDIR_P) $(AST_H_DIR)
	$(ASDLGEN) -h $(AST_H_DIR) $(AST_ASDL)

$(AST_C): $(AST_H) $(AST_ASDL) $(ASDLGEN_FILES)
	$(MKDIR_P) $(AST_C_DIR)
	$(ASDLGEN) -c $(AST_C_DIR) $(AST_ASDL)

Python/compile.o Python/symtable.o Python/ast.o: $(GRAMMAR_H) $(AST_H)

Python/getplatform.o: $(srcdir)/Python/getplatform.c
		$(CC) -c $(PY_CORE_CFLAGS) -DPLATFORM='"$(MACHDEP)"' -o $@ $(srcdir)/Python/getplatform.c

Python/importdl.o: $(srcdir)/Python/importdl.c
		$(CC) -c $(PY_CORE_CFLAGS) -I$(DLINCLDIR) -o $@ $(srcdir)/Python/importdl.c

Objects/unicodectype.o:	$(srcdir)/Objects/unicodectype.c \
				$(srcdir)/Objects/unicodetype_db.h

BYTESTR_DEPS = \
		$(srcdir)/Include/bytes_methods.h \
		$(srcdir)/Objects/stringlib/count.h \
		$(srcdir)/Objects/stringlib/ctype.h \
		$(srcdir)/Objects/stringlib/eq.h \
		$(srcdir)/Objects/stringlib/fastsearch.h \
		$(srcdir)/Objects/stringlib/find.h \
		$(srcdir)/Objects/stringlib/find_max_char.h \
		$(srcdir)/Objects/stringlib/partition.h \
		$(srcdir)/Objects/stringlib/split.h \
		$(srcdir)/Objects/stringlib/stringdefs.h \
		$(srcdir)/Objects/stringlib/transmogrify.h \
		$(srcdir)/Objects/stringlib/unicodedefs.h \
		$(srcdir)/Objects/stringlib/localeutil.h \
		$(srcdir)/Objects/stringlib/undef.h

UNICODE_DEPS = $(BYTESTR_DEPS) \
		$(srcdir)/Objects/stringlib/asciilib.h \
		$(srcdir)/Objects/stringlib/codecs.h \
		$(srcdir)/Objects/stringlib/ucs1lib.h \
		$(srcdir)/Objects/stringlib/ucs2lib.h \
		$(srcdir)/Objects/stringlib/ucs4lib.h \
		$(srcdir)/Objects/stringlib/unicode_format.h \
		$(srcdir)/Objects/stringlib/unicodedefs.h

Objects/bytesobject.o: $(srcdir)/Objects/bytesobject.c $(BYTESTR_DEPS)

Objects/bytearrayobject.o: $(srcdir)/Objects/bytearrayobject.c $(BYTESTR_DEPS)

Objects/unicodeobject.o: $(srcdir)/Objects/unicodeobject.c $(UNICODE_DEPS)

Objects/dictobject.o: $(srcdir)/Objects/stringlib/eq.h
Objects/setobject.o: $(srcdir)/Objects/stringlib/eq.h

$(OPCODETARGETS_H): $(OPCODETARGETGEN_FILES)
	$(OPCODETARGETGEN) $(OPCODETARGETS_H)

Python/ceval.o: $(OPCODETARGETS_H) $(srcdir)/Python/ceval_gil.h

Python/formatter_unicode.o: $(srcdir)/Python/formatter_unicode.c \
				$(BYTESTR_DEPS)

Python/frozen.o: Python/importlib.h

Objects/typeobject.o: Objects/typeslots.inc
Objects/typeslots.inc: $(srcdir)/Include/typeslots.h $(srcdir)/Objects/typeslots.py
	$(PYTHON) $(srcdir)/Objects/typeslots.py < $(srcdir)/Include/typeslots.h > Objects/typeslots.inc

############################################################################
# Header files

PYTHON_HEADERS= \
		$(srcdir)/Include/Python.h \
		$(srcdir)/Include/abstract.h \
		$(srcdir)/Include/accu.h \
		$(srcdir)/Include/asdl.h \
		$(srcdir)/Include/ast.h \
		$(srcdir)/Include/bltinmodule.h \
		$(srcdir)/Include/bitset.h \
		$(srcdir)/Include/boolobject.h \
		$(srcdir)/Include/bytes_methods.h \
		$(srcdir)/Include/bytearrayobject.h \
		$(srcdir)/Include/bytesobject.h \
		$(srcdir)/Include/cellobject.h \
		$(srcdir)/Include/ceval.h \
		$(srcdir)/Include/classobject.h \
		$(srcdir)/Include/code.h \
		$(srcdir)/Include/codecs.h \
		$(srcdir)/Include/compile.h \
		$(srcdir)/Include/complexobject.h \
		$(srcdir)/Include/descrobject.h \
		$(srcdir)/Include/dictobject.h \
		$(srcdir)/Include/dtoa.h \
		$(srcdir)/Include/dynamic_annotations.h \
		$(srcdir)/Include/enumobject.h \
		$(srcdir)/Include/errcode.h \
		$(srcdir)/Include/eval.h \
		$(srcdir)/Include/fileobject.h \
		$(srcdir)/Include/fileutils.h \
		$(srcdir)/Include/floatobject.h \
		$(srcdir)/Include/frameobject.h \
		$(srcdir)/Include/funcobject.h \
		$(srcdir)/Include/genobject.h \
		$(srcdir)/Include/import.h \
		$(srcdir)/Include/intrcheck.h \
		$(srcdir)/Include/iterobject.h \
		$(srcdir)/Include/listobject.h \
		$(srcdir)/Include/longintrepr.h \
		$(srcdir)/Include/longobject.h \
		$(srcdir)/Include/marshal.h \
		$(srcdir)/Include/memoryobject.h \
		$(srcdir)/Include/metagrammar.h \
		$(srcdir)/Include/methodobject.h \
		$(srcdir)/Include/modsupport.h \
		$(srcdir)/Include/moduleobject.h \
		$(srcdir)/Include/namespaceobject.h \
		$(srcdir)/Include/node.h \
		$(srcdir)/Include/object.h \
		$(srcdir)/Include/objimpl.h \
		$(srcdir)/Include/opcode.h \
		$(srcdir)/Include/osdefs.h \
		$(srcdir)/Include/patchlevel.h \
		$(srcdir)/Include/pgen.h \
		$(srcdir)/Include/pgenheaders.h \
		$(srcdir)/Include/pyarena.h \
		$(srcdir)/Include/pyatomic.h \
		$(srcdir)/Include/pycapsule.h \
		$(srcdir)/Include/pyctype.h \
		$(srcdir)/Include/pydebug.h \
		$(srcdir)/Include/pyerrors.h \
		$(srcdir)/Include/pyfpe.h \
		$(srcdir)/Include/pymath.h \
		$(srcdir)/Include/pygetopt.h \
		$(srcdir)/Include/pymacro.h \
		$(srcdir)/Include/pymem.h \
		$(srcdir)/Include/pyport.h \
		$(srcdir)/Include/pystate.h \
		$(srcdir)/Include/pystrcmp.h \
		$(srcdir)/Include/pystrtod.h \
		$(srcdir)/Include/pythonrun.h \
		$(srcdir)/Include/pythread.h \
		$(srcdir)/Include/pytime.h \
		$(srcdir)/Include/rangeobject.h \
		$(srcdir)/Include/setobject.h \
		$(srcdir)/Include/sliceobject.h \
		$(srcdir)/Include/structmember.h \
		$(srcdir)/Include/structseq.h \
		$(srcdir)/Include/symtable.h \
		$(srcdir)/Include/sysmodule.h \
		$(srcdir)/Include/traceback.h \
		$(srcdir)/Include/tupleobject.h \
		$(srcdir)/Include/ucnhash.h \
		$(srcdir)/Include/unicodeobject.h \
		$(srcdir)/Include/warnings.h \
		$(srcdir)/Include/weakrefobject.h \
		pyconfig.h \
		$(PARSER_HEADERS)

$(LIBRARY_OBJS) $(MODOBJS) Modules/python.o: $(PYTHON_HEADERS)


######################################################################

TESTOPTS=	$(EXTRATESTOPTS)
TESTPYTHON=	$(RUNSHARED) ./$(BUILDPYTHON) $(TESTPYTHONOPTS)
TESTRUNNER=	$(TESTPYTHON) $(srcdir)/Tools/scripts/run_tests.py
TESTTIMEOUT=	3600

# Run a basic set of regression tests.
# This excludes some tests that are particularly resource-intensive.
test:		all platform
		$(TESTRUNNER) $(TESTOPTS)

# Run the full test suite twice - once without .pyc files, and once with.
# In the past, we've had problems where bugs in the marshalling or
# elsewhere caused bytecode read from .pyc files to behave differently
# than bytecode generated directly from a .py source file.  Sometimes
# the bytecode read from a .pyc file had the bug, sometimes the directly
# generated bytecode.  This is sometimes a very shy bug needing a lot of
# sample data.
testall:	all platform
		-find $(srcdir)/Lib -name '*.py[co]' -print | xargs rm -f
		$(TESTPYTHON) -E $(srcdir)/Lib/compileall.py
		-find $(srcdir)/Lib -name '*.py[co]' -print | xargs rm -f
		-$(TESTRUNNER) -u all $(TESTOPTS)
		$(TESTRUNNER) -u all $(TESTOPTS)

# Run the test suite for both architectures in a Universal build on OSX.
# Must be run on an Intel box.
testuniversal:	all platform
		if [ `arch` != 'i386' ];then \
			echo "This can only be used on OSX/i386" ;\
			exit 1 ;\
		fi
		$(TESTRUNNER) -u all $(TESTOPTS)
		$(RUNSHARED) /usr/libexec/oah/translate \
			./$(BUILDPYTHON) -E -m test -j 0 -u all $(TESTOPTS)

# Like testall, but with only one pass and without multiple processes.
# Run an optional script to include information about the build environment.
buildbottest:	all platform
		-@if which pybuildbot.identify >/dev/null 2>&1; then \
			pybuildbot.identify "CC='$(CC)'" "CXX='$(CXX)'"; \
		fi
		$(TESTRUNNER) -j 1 -u all -W --timeout=$(TESTTIMEOUT) $(TESTOPTS)

QUICKTESTOPTS=	$(TESTOPTS) -x test_subprocess test_io test_lib2to3 \
		test_multibytecodec test_urllib2_localnet test_itertools \
		test_multiprocessing test_mailbox test_socket test_poll \
		test_select test_zipfile test_concurrent_futures
quicktest:	all platform
		$(TESTRUNNER) $(QUICKTESTOPTS)


install: altinstall bininstall maninstall

altinstall:	@FRAMEWORKALTINSTALLFIRST@ altbininstall libinstall inclinstall libainstall \
                sharedinstall oldsharedinstall altmaninstall @FRAMEWORKALTINSTALLLAST@

# Install shared libraries enabled by Setup
DESTDIRS=	$(exec_prefix) $(LIBDIR) $(BINLIBDEST) $(DESTSHARED)

oldsharedinstall: $(DESTSHARED) $(SHAREDMODS)
		@for i in X $(SHAREDMODS); do \
		  if test $$i != X; then \
		    echo $(INSTALL_SHARED) $$i $(DESTSHARED)/`basename $$i`; \
		    $(INSTALL_SHARED) $$i $(DESTDIR)$(DESTSHARED)/`basename $$i`; \
		  fi; \
		done

$(DESTSHARED):
		@for i in $(DESTDIRS); \
		do \
			if test ! -d $(DESTDIR)$$i; then \
				echo "Creating directory $$i"; \
				$(INSTALL) -d -m $(DIRMODE) $(DESTDIR)$$i; \
			else    true; \
			fi; \
		done

# Install the interpreter with $(VERSION) affixed
# This goes into $(exec_prefix)
altbininstall: $(BUILDPYTHON)
	@for i in $(BINDIR) $(LIBDIR); \
	do \
		if test ! -d $(DESTDIR)$$i; then \
			echo "Creating directory $$i"; \
			$(INSTALL) -d -m $(DIRMODE) $(DESTDIR)$$i; \
		else	true; \
		fi; \
	done
	$(INSTALL_PROGRAM) $(BUILDPYTHON) $(DESTDIR)$(BINDIR)/python$(LDVERSION)$(EXE)
	-if test "$(VERSION)" != "$(LDVERSION)"; then \
		if test -f $(DESTDIR)$(BINDIR)/python$(VERSION)$(EXE) -o -h $(DESTDIR)$(BINDIR)/python$(VERSION)$(EXE); \
		then rm -f $(DESTDIR)$(BINDIR)/python$(VERSION)$(EXE); \
		fi; \
		(cd $(DESTDIR)$(BINDIR); $(LN) python$(LDVERSION)$(EXE) python$(VERSION)$(EXE)); \
	fi
	if test -f $(LDLIBRARY); then \
		if test -n "$(DLLLIBRARY)" ; then \
			$(INSTALL_SHARED) $(DLLLIBRARY) $(DESTDIR)$(BINDIR); \
		else \
			$(INSTALL_SHARED) $(LDLIBRARY) $(DESTDIR)$(LIBDIR)/$(INSTSONAME); \
			if test $(LDLIBRARY) != $(INSTSONAME); then \
				(cd $(DESTDIR)$(LIBDIR); $(LN) -sf $(INSTSONAME) $(LDLIBRARY)) \
			fi \
		fi; \
		if test -n "$(PY3LIBRARY)"; then \
			$(INSTALL_SHARED) $(PY3LIBRARY) $(DESTDIR)$(LIBDIR)/$(PY3LIBRARY); \
		fi; \
	else	true; \
	fi

bininstall: altbininstall
	-if test -f $(DESTDIR)$(BINDIR)/python3$(EXE) -o -h $(DESTDIR)$(BINDIR)/python3$(EXE); \
	then rm -f $(DESTDIR)$(BINDIR)/python3$(EXE); \
	else true; \
	fi
	(cd $(DESTDIR)$(BINDIR); $(LN) -s python$(VERSION)$(EXE) python3$(EXE))
	-if test "$(VERSION)" != "$(LDVERSION)"; then \
		rm -f $(DESTDIR)$(BINDIR)/python$(VERSION)-config; \
		(cd $(DESTDIR)$(BINDIR); $(LN) -s python$(LDVERSION)-config python$(VERSION)-config); \
		rm -f $(DESTDIR)$(LIBPC)/python-$(LDVERSION).pc; \
		(cd $(DESTDIR)$(LIBPC); $(LN) -s python-$(VERSION).pc python-$(LDVERSION).pc); \
	fi
	-rm -f $(DESTDIR)$(BINDIR)/python3-config
	(cd $(DESTDIR)$(BINDIR); $(LN) -s python$(VERSION)-config python3-config)
	-rm -f $(DESTDIR)$(LIBPC)/python3.pc
	(cd $(DESTDIR)$(LIBPC); $(LN) -s python-$(VERSION).pc python3.pc)
	-rm -f $(DESTDIR)$(BINDIR)/idle3
	(cd $(DESTDIR)$(BINDIR); $(LN) -s idle$(VERSION) idle3)
	-rm -f $(DESTDIR)$(BINDIR)/pydoc3
	(cd $(DESTDIR)$(BINDIR); $(LN) -s pydoc$(VERSION) pydoc3)
	-rm -f $(DESTDIR)$(BINDIR)/2to3
	(cd $(DESTDIR)$(BINDIR); $(LN) -s 2to3-$(VERSION) 2to3)
	-rm -f $(DESTDIR)$(BINDIR)/pyvenv
	(cd $(DESTDIR)$(BINDIR); $(LN) -s pyvenv-$(VERSION) pyvenv)

# Install the versioned manual page
altmaninstall:
	@for i in $(MANDIR) $(MANDIR)/man1; \
	do \
		if test ! -d $(DESTDIR)$$i; then \
			echo "Creating directory $$i"; \
			$(INSTALL) -d -m $(DIRMODE) $(DESTDIR)$$i; \
		else	true; \
		fi; \
	done
	$(INSTALL_DATA) $(srcdir)/Misc/python.man \
		$(DESTDIR)$(MANDIR)/man1/python$(VERSION).1

# Install the unversioned manual page
maninstall:	altmaninstall
	-rm -f $(DESTDIR)$(MANDIR)/man1/python3.1
	(cd $(DESTDIR)$(MANDIR)/man1; $(LN) -s python$(VERSION).1 python3.1)

# Install the library
PLATDIR=	plat-$(MACHDEP)
EXTRAPLATDIR= @EXTRAPLATDIR@
MACHDEPS=	$(PLATDIR) $(EXTRAPLATDIR)
XMLLIBSUBDIRS=  xml xml/dom xml/etree xml/parsers xml/sax
LIBSUBDIRS=	tkinter tkinter/test tkinter/test/test_tkinter \
		tkinter/test/test_ttk site-packages test \
		test/capath test/data \
		test/cjkencodings test/decimaltestdata test/xmltestdata \
		test/subprocessdata test/sndhdrdata \
		test/tracedmodules test/encoded_modules \
		test/namespace_pkgs \
		test/namespace_pkgs/both_portions \
		test/namespace_pkgs/both_portions/foo \
		test/namespace_pkgs/not_a_namespace_pkg \
		test/namespace_pkgs/not_a_namespace_pkg/foo \
		test/namespace_pkgs/portion1 \
		test/namespace_pkgs/portion1/foo \
		test/namespace_pkgs/portion2 \
		test/namespace_pkgs/portion2/foo \
		test/namespace_pkgs/project1 \
		test/namespace_pkgs/project1/parent \
		test/namespace_pkgs/project1/parent/child \
		test/namespace_pkgs/project2 \
		test/namespace_pkgs/project2/parent \
		test/namespace_pkgs/project2/parent/child \
		test/namespace_pkgs/project3 \
		test/namespace_pkgs/project3/parent \
		test/namespace_pkgs/project3/parent/child \
                test/namespace_pkgs/module_and_namespace_package \
                test/namespace_pkgs/module_and_namespace_package/a_test \
		collections concurrent concurrent/futures encodings \
		email email/mime test/test_email test/test_email/data \
		html json test/json_tests http dbm xmlrpc \
		sqlite3 sqlite3/test \
		logging csv wsgiref urllib \
		lib2to3 lib2to3/fixes lib2to3/pgen2 lib2to3/tests \
		lib2to3/tests/data lib2to3/tests/data/fixers \
		lib2to3/tests/data/fixers/myfixes \
		ctypes ctypes/test ctypes/macholib idlelib idlelib/Icons \
		distutils distutils/command distutils/tests $(XMLLIBSUBDIRS) \
		importlib test/test_importlib test/test_importlib/builtin \
		test/test_importlib/extension test/test_importlib/frozen \
		test/test_importlib/import_ test/test_importlib/source \
		turtledemo \
		multiprocessing multiprocessing/dummy \
		unittest unittest/test unittest/test/testmock \
		venv venv/scripts venv/scripts/posix \
		curses pydoc_data $(MACHDEPS)
libinstall:	build_all $(srcdir)/Lib/$(PLATDIR) $(srcdir)/Modules/xxmodule.c
	@for i in $(SCRIPTDIR) $(LIBDEST); \
	do \
		if test ! -d $(DESTDIR)$$i; then \
			echo "Creating directory $$i"; \
			$(INSTALL) -d -m $(DIRMODE) $(DESTDIR)$$i; \
		else	true; \
		fi; \
	done
	@for d in $(LIBSUBDIRS); \
	do \
		a=$(srcdir)/Lib/$$d; \
		if test ! -d $$a; then continue; else true; fi; \
		b=$(LIBDEST)/$$d; \
		if test ! -d $(DESTDIR)$$b; then \
			echo "Creating directory $$b"; \
			$(INSTALL) -d -m $(DIRMODE) $(DESTDIR)$$b; \
		else	true; \
		fi; \
	done
	@for i in $(srcdir)/Lib/*.py `cat pybuilddir.txt`/_sysconfigdata.py; \
	do \
		if test -x $$i; then \
			$(INSTALL_SCRIPT) $$i $(DESTDIR)$(LIBDEST); \
			echo $(INSTALL_SCRIPT) $$i $(LIBDEST); \
		else \
			$(INSTALL_DATA) $$i $(DESTDIR)$(LIBDEST); \
			echo $(INSTALL_DATA) $$i $(LIBDEST); \
		fi; \
	done
	@for d in $(LIBSUBDIRS); \
	do \
		a=$(srcdir)/Lib/$$d; \
		if test ! -d $$a; then continue; else true; fi; \
		if test `ls $$a | wc -l` -lt 1; then continue; fi; \
		b=$(LIBDEST)/$$d; \
		for i in $$a/*; \
		do \
			case $$i in \
			*CVS) ;; \
			*.py[co]) ;; \
			*.orig) ;; \
			*~) ;; \
			*) \
				if test -d $$i; then continue; fi; \
				if test -x $$i; then \
				    echo $(INSTALL_SCRIPT) $$i $$b; \
				    $(INSTALL_SCRIPT) $$i $(DESTDIR)$$b; \
				else \
				    echo $(INSTALL_DATA) $$i $$b; \
				    $(INSTALL_DATA) $$i $(DESTDIR)$$b; \
				fi;; \
			esac; \
		done; \
	done
	$(INSTALL_DATA) $(srcdir)/LICENSE $(DESTDIR)$(LIBDEST)/LICENSE.txt
	if test -d $(DESTDIR)$(LIBDEST)/distutils/tests; then \
		$(INSTALL_DATA) $(srcdir)/Modules/xxmodule.c \
			$(DESTDIR)$(LIBDEST)/distutils/tests ; \
	fi
	-PYTHONPATH=$(DESTDIR)$(LIBDEST)  $(RUNSHARED) \
		$(PYTHON_FOR_BUILD) -Wi $(DESTDIR)$(LIBDEST)/compileall.py \
		-d $(LIBDEST) -f \
		-x 'bad_coding|badsyntax|site-packages|lib2to3/tests/data' \
		$(DESTDIR)$(LIBDEST)
	-PYTHONPATH=$(DESTDIR)$(LIBDEST) $(RUNSHARED) \
		$(PYTHON_FOR_BUILD) -Wi -O $(DESTDIR)$(LIBDEST)/compileall.py \
		-d $(LIBDEST) -f \
		-x 'bad_coding|badsyntax|site-packages|lib2to3/tests/data' \
		$(DESTDIR)$(LIBDEST)
	-PYTHONPATH=$(DESTDIR)$(LIBDEST)  $(RUNSHARED) \
		$(PYTHON_FOR_BUILD) -Wi $(DESTDIR)$(LIBDEST)/compileall.py \
		-d $(LIBDEST)/site-packages -f \
		-x badsyntax $(DESTDIR)$(LIBDEST)/site-packages
	-PYTHONPATH=$(DESTDIR)$(LIBDEST) $(RUNSHARED) \
		$(PYTHON_FOR_BUILD) -Wi -O $(DESTDIR)$(LIBDEST)/compileall.py \
		-d $(LIBDEST)/site-packages -f \
		-x badsyntax $(DESTDIR)$(LIBDEST)/site-packages
	-PYTHONPATH=$(DESTDIR)$(LIBDEST) $(RUNSHARED) \
		$(PYTHON_FOR_BUILD) -m lib2to3.pgen2.driver $(DESTDIR)$(LIBDEST)/lib2to3/Grammar.txt
	-PYTHONPATH=$(DESTDIR)$(LIBDEST) $(RUNSHARED) \
		$(PYTHON_FOR_BUILD) -m lib2to3.pgen2.driver $(DESTDIR)$(LIBDEST)/lib2to3/PatternGrammar.txt

# Create the PLATDIR source directory, if one wasn't distributed..
$(srcdir)/Lib/$(PLATDIR):
	mkdir $(srcdir)/Lib/$(PLATDIR)
	cp $(srcdir)/Lib/plat-generic/regen $(srcdir)/Lib/$(PLATDIR)/regen
	export PATH; PATH="`pwd`:$$PATH"; \
	export PYTHONPATH; PYTHONPATH="`pwd`/Lib"; \
	export DYLD_FRAMEWORK_PATH; DYLD_FRAMEWORK_PATH="`pwd`"; \
	export EXE; EXE="$(BUILDEXE)"; \
	if [ -n "$(MULTIARCH)" ]; then export MULTIARCH; MULTIARCH=$(MULTIARCH); fi; \
	export PYTHON_FOR_BUILD; \
	if [ "$(BUILD_GNU_TYPE)" = "$(HOST_GNU_TYPE)" ]; then \
	  PYTHON_FOR_BUILD="$(BUILDPYTHON)"; \
	else \
	  PYTHON_FOR_BUILD="$(PYTHON_FOR_BUILD)"; \
	fi; \
	cd $(srcdir)/Lib/$(PLATDIR); $(RUNSHARED) ./regen

python-config: $(srcdir)/Misc/python-config.in
	# Substitution happens here, as the completely-expanded BINDIR
	# is not available in configure
	sed -e "s,@EXENAME@,$(BINDIR)/python$(LDVERSION)$(EXE)," < $(srcdir)/Misc/python-config.in >python-config

# Install the include files
INCLDIRSTOMAKE=$(INCLUDEDIR) $(CONFINCLUDEDIR) $(INCLUDEPY) $(CONFINCLUDEPY)
inclinstall:
	@for i in $(INCLDIRSTOMAKE); \
	do \
		if test ! -d $(DESTDIR)$$i; then \
			echo "Creating directory $$i"; \
			$(INSTALL) -d -m $(DIRMODE) $(DESTDIR)$$i; \
		else	true; \
		fi; \
	done
	@for i in $(srcdir)/Include/*.h; \
	do \
		echo $(INSTALL_DATA) $$i $(INCLUDEPY); \
		$(INSTALL_DATA) $$i $(DESTDIR)$(INCLUDEPY); \
	done
	$(INSTALL_DATA) pyconfig.h $(DESTDIR)$(CONFINCLUDEPY)/pyconfig.h

# Install the library and miscellaneous stuff needed for extending/embedding
# This goes into $(exec_prefix)
LIBPL=		$(LIBDEST)/config-$(LDVERSION)

# pkgconfig directory
LIBPC=		$(LIBDIR)/pkgconfig

libainstall:	all python-config
	@for i in $(LIBDIR) $(LIBPL) $(LIBPC); \
	do \
		if test ! -d $(DESTDIR)$$i; then \
			echo "Creating directory $$i"; \
			$(INSTALL) -d -m $(DIRMODE) $(DESTDIR)$$i; \
		else	true; \
		fi; \
	done
	@if test -d $(LIBRARY); then :; else \
		if test "$(PYTHONFRAMEWORKDIR)" = no-framework; then \
			if test "$(SO)" = .dll; then \
				$(INSTALL_DATA) $(LDLIBRARY) $(DESTDIR)$(LIBPL) ; \
			else \
				$(INSTALL_DATA) $(LIBRARY) $(DESTDIR)$(LIBPL)/$(LIBRARY) ; \
				$(RANLIB) $(DESTDIR)$(LIBPL)/$(LIBRARY) ; \
			fi; \
		else \
			echo Skip install of $(LIBRARY) - use make frameworkinstall; \
		fi; \
	fi
	$(INSTALL_DATA) Modules/config.c $(DESTDIR)$(LIBPL)/config.c
	$(INSTALL_DATA) Modules/python.o $(DESTDIR)$(LIBPL)/python.o
	$(INSTALL_DATA) $(srcdir)/Modules/config.c.in $(DESTDIR)$(LIBPL)/config.c.in
	$(INSTALL_DATA) Makefile $(DESTDIR)$(LIBPL)/Makefile
	$(INSTALL_DATA) Modules/Setup $(DESTDIR)$(LIBPL)/Setup
	$(INSTALL_DATA) Modules/Setup.local $(DESTDIR)$(LIBPL)/Setup.local
	$(INSTALL_DATA) Modules/Setup.config $(DESTDIR)$(LIBPL)/Setup.config
	$(INSTALL_DATA) Misc/python.pc $(DESTDIR)$(LIBPC)/python-$(VERSION).pc
	$(INSTALL_SCRIPT) $(srcdir)/Modules/makesetup $(DESTDIR)$(LIBPL)/makesetup
	$(INSTALL_SCRIPT) $(srcdir)/install-sh $(DESTDIR)$(LIBPL)/install-sh
	$(INSTALL_SCRIPT) python-config $(DESTDIR)$(BINDIR)/python$(LDVERSION)-config
	rm python-config
	@if [ -s Modules/python.exp -a \
		"`echo $(MACHDEP) | sed 's/^\(...\).*/\1/'`" = "aix" ]; then \
		echo; echo "Installing support files for building shared extension modules on AIX:"; \
		$(INSTALL_DATA) Modules/python.exp		\
				$(DESTDIR)$(LIBPL)/python.exp;		\
		echo; echo "$(LIBPL)/python.exp";		\
		$(INSTALL_SCRIPT) $(srcdir)/Modules/makexp_aix	\
				$(DESTDIR)$(LIBPL)/makexp_aix;		\
		echo "$(LIBPL)/makexp_aix";			\
		$(INSTALL_SCRIPT) $(srcdir)/Modules/ld_so_aix	\
				$(DESTDIR)$(LIBPL)/ld_so_aix;		\
		echo "$(LIBPL)/ld_so_aix";			\
		echo; echo "See Misc/AIX-NOTES for details.";	\
	else true; \
	fi

# Install the dynamically loadable modules
# This goes into $(exec_prefix)
sharedinstall: sharedmods
	$(RUNSHARED) $(PYTHON_FOR_BUILD) $(srcdir)/setup.py install \
	   	--prefix=$(prefix) \
		--install-scripts=$(BINDIR) \
		--install-platlib=$(DESTSHARED) \
		--root=$(DESTDIR)/
	-rm $(DESTDIR)$(DESTSHARED)/_sysconfigdata.py
	-rm -r $(DESTDIR)$(DESTSHARED)/__pycache__

# Here are a couple of targets for MacOSX again, to install a full
# framework-based Python. frameworkinstall installs everything, the
# subtargets install specific parts. Much of the actual work is offloaded to
# the Makefile in Mac
#
#
# This target is here for backward compatiblity, previous versions of Python
# hadn't integrated framework installation in the normal install process.
frameworkinstall: install

# On install, we re-make the framework
# structure in the install location, /Library/Frameworks/ or the argument to
# --enable-framework. If --enable-framework has been specified then we have
# automatically set prefix to the location deep down in the framework, so we
# only have to cater for the structural bits of the framework.

frameworkinstallframework: frameworkinstallstructure install frameworkinstallmaclib

frameworkinstallstructure:	$(LDLIBRARY)
	@if test "$(PYTHONFRAMEWORKDIR)" = no-framework; then \
		echo Not configured with --enable-framework; \
		exit 1; \
	else true; \
	fi
	@for i in $(prefix)/Resources/English.lproj $(prefix)/lib; do\
		if test ! -d $(DESTDIR)$$i; then \
			echo "Creating directory $(DESTDIR)$$i"; \
			$(INSTALL) -d -m $(DIRMODE) $(DESTDIR)$$i; \
		else	true; \
		fi; \
	done
	$(LN) -fsn include/python$(LDVERSION) $(DESTDIR)$(prefix)/Headers
	sed 's/%VERSION%/'"`$(RUNSHARED) ./$(BUILDPYTHON) -c 'import platform; print(platform.python_version())'`"'/g' < $(RESSRCDIR)/Info.plist > $(DESTDIR)$(prefix)/Resources/Info.plist
	$(LN) -fsn $(VERSION) $(DESTDIR)$(PYTHONFRAMEWORKINSTALLDIR)/Versions/Current
	$(LN) -fsn Versions/Current/$(PYTHONFRAMEWORK) $(DESTDIR)$(PYTHONFRAMEWORKINSTALLDIR)/$(PYTHONFRAMEWORK)
	$(LN) -fsn Versions/Current/Headers $(DESTDIR)$(PYTHONFRAMEWORKINSTALLDIR)/Headers
	$(LN) -fsn Versions/Current/Resources $(DESTDIR)$(PYTHONFRAMEWORKINSTALLDIR)/Resources
	$(INSTALL_SHARED) $(LDLIBRARY) $(DESTDIR)$(PYTHONFRAMEWORKPREFIX)/$(LDLIBRARY)

# This installs Mac/Lib into the framework
# Install a number of symlinks to keep software that expects a normal unix
# install (which includes python-config) happy.
frameworkinstallmaclib:
	ln -fs "../../../$(PYTHONFRAMEWORK)" "$(DESTDIR)$(prefix)/lib/python$(VERSION)/config-$(LDVERSION)/libpython$(LDVERSION).a"
	ln -fs "../../../$(PYTHONFRAMEWORK)" "$(DESTDIR)$(prefix)/lib/python$(VERSION)/config-$(LDVERSION)/libpython$(LDVERSION).dylib"
	ln -fs "../../../$(PYTHONFRAMEWORK)" "$(DESTDIR)$(prefix)/lib/python$(VERSION)/config-$(LDVERSION)/libpython$(VERSION).a"
	ln -fs "../../../$(PYTHONFRAMEWORK)" "$(DESTDIR)$(prefix)/lib/python$(VERSION)/config-$(LDVERSION)/libpython$(VERSION).dylib"
	ln -fs "../$(PYTHONFRAMEWORK)" "$(DESTDIR)$(prefix)/lib/libpython$(LDVERSION).dylib"
	ln -fs "../$(PYTHONFRAMEWORK)" "$(DESTDIR)$(prefix)/lib/libpython$(VERSION).dylib"

# This installs the IDE, the Launcher and other apps into /Applications
frameworkinstallapps:
	cd Mac && $(MAKE) installapps DESTDIR="$(DESTDIR)"

# This install the unix python and pythonw tools in /usr/local/bin
frameworkinstallunixtools:
	cd Mac && $(MAKE) installunixtools DESTDIR="$(DESTDIR)"

frameworkaltinstallunixtools:
	cd Mac && $(MAKE) altinstallunixtools DESTDIR="$(DESTDIR)"

# This installs the Tools into the applications directory.
# It is not part of a normal frameworkinstall
frameworkinstallextras:
	cd Mac && $(MAKE) installextras DESTDIR="$(DESTDIR)"

# This installs a few of the useful scripts in Tools/scripts
scriptsinstall:
	SRCDIR=$(srcdir) $(RUNSHARED) \
	$(PYTHON_FOR_BUILD) $(srcdir)/Tools/scripts/setup.py install \
	--prefix=$(prefix) \
	--install-scripts=$(BINDIR) \
	--root=$(DESTDIR)/

# Build the toplevel Makefile
Makefile.pre: $(srcdir)/Makefile.pre.in config.status
	CONFIG_FILES=Makefile.pre CONFIG_HEADERS= $(SHELL) config.status
	$(MAKE) -f Makefile.pre Makefile

# Run the configure script.
config.status:	$(srcdir)/configure
	$(SHELL) $(srcdir)/configure $(CONFIG_ARGS)

.PRECIOUS: config.status $(BUILDPYTHON) Makefile Makefile.pre

# Some make's put the object file in the current directory
.c.o:
	$(CC) -c $(PY_CORE_CFLAGS) -o $@ $<

# Run reindent on the library
reindent:
	./$(BUILDPYTHON) $(srcdir)/Tools/scripts/reindent.py -r $(srcdir)/Lib

# Rerun configure with the same options as it was run last time,
# provided the config.status script exists
recheck:
	$(SHELL) config.status --recheck
	$(SHELL) config.status

# Rebuild the configure script from configure.ac; also rebuild pyconfig.h.in
autoconf:
	(cd $(srcdir); autoconf -Wall)
	(cd $(srcdir); autoheader -Wall)

# Create a tags file for vi
tags::
	cd $(srcdir); \
	ctags -w -t Include/*.h; \
	for i in $(SRCDIRS); do ctags -w -t -a $$i/*.[ch]; \
	done; \
	sort -o tags tags

# Create a tags file for GNU Emacs
TAGS::
	cd $(srcdir); \
	etags Include/*.h; \
	for i in $(SRCDIRS); do etags -a $$i/*.[ch]; done

# Touch generated files
touch:
	hg --config extensions.touch=Tools/hg/hgtouch.py touch -v

# Sanitation targets -- clean leaves libraries, executables and tags
# files, which clobber removes as well
pycremoval:
	-find $(srcdir) -depth -name '__pycache__' -exec rm -rf {} ';'
	-find $(srcdir) -name '*.py[co]' -exec rm -f {} ';'

rmtestturds:
	-rm -f *BAD *GOOD *SKIPPED
	-rm -rf OUT
	-rm -f *.TXT
	-rm -f *.txt
	-rm -f gb-18030-2000.xml

docclean:
	-rm -rf Doc/build
	-rm -rf Doc/tools/sphinx Doc/tools/pygments Doc/tools/docutils

clean: pycremoval
	find . -name '*.[oa]' -exec rm -f {} ';'
	find . -name '*.s[ol]' -exec rm -f {} ';'
	find . -name '*.so.[0-9]*.[0-9]*' -exec rm -f {} ';'
	find build -name 'fficonfig.h' -exec rm -f {} ';' || true
	find build -name '*.py' -exec rm -f {} ';' || true
	find build -name '*.py[co]' -exec rm -f {} ';' || true
	-rm -f pybuilddir.txt
	-rm -f Lib/lib2to3/*Grammar*.pickle
	-rm -f Modules/_testembed Modules/_freeze_importlib

profile-removal:
	find . -name '*.gc??' -exec rm -f {} ';'

clobber: clean profile-removal
	-rm -f $(BUILDPYTHON) $(PGEN) $(LIBRARY) $(LDLIBRARY) $(DLLLIBRARY) \
		tags TAGS \
		config.cache config.log pyconfig.h Modules/config.c
	-rm -rf build platform
	-rm -rf $(PYTHONFRAMEWORKDIR)

# Make things extra clean, before making a distribution:
# remove all generated files, even Makefile[.pre]
# Keep configure and Python-ast.[ch], it's possible they can't be generated
distclean: clobber
	for file in Lib/test/data/* ; do \
	    if test "$$file" != "Lib/test/data/README"; then rm "$$file"; fi; \
	done
	-rm -f core Makefile Makefile.pre config.status \
		Modules/Setup Modules/Setup.local Modules/Setup.config \
		Modules/ld_so_aix Modules/python.exp Misc/python.pc
	-rm -f python*-gdb.py
	find $(srcdir) '(' -name '*.fdc' -o -name '*~' \
			   -o -name '[@,#]*' -o -name '*.old' \
			   -o -name '*.orig' -o -name '*.rej' \
			   -o -name '*.bak' ')' \
			   -exec rm -f {} ';'

# Check for smelly exported symbols (not starting with Py/_Py)
smelly: all
	nm -p $(LIBRARY) | \
		sed -n "/ [TDB] /s/.* //p" | grep -v "^_*Py" | sort -u; \

# Find files with funny names
funny:
	find $(SUBDIRS) $(SUBDIRSTOO) \
		-type d \
		-o -name '*.[chs]' \
		-o -name '*.py' \
		-o -name '*.pyw' \
		-o -name '*.dat' \
		-o -name '*.el' \
		-o -name '*.fd' \
		-o -name '*.in' \
		-o -name '*.gif' \
		-o -name '*.txt' \
		-o -name '*.xml' \
		-o -name '*.xbm' \
		-o -name '*.xpm' \
		-o -name '*.uue' \
		-o -name '*.decTest' \
		-o -name '*.tmCommand' \
		-o -name '*.tmSnippet' \
		-o -name 'Setup' \
		-o -name 'Setup.*' \
		-o -name regen \
		-o -name README \
		-o -name NEWS \
		-o -name HISTORY \
		-o -name Makefile \
		-o -name ChangeLog \
		-o -name .hgignore \
		-o -name .bzrignore \
		-o -name MANIFEST \
		-o -print

# Perform some verification checks on any modified files.
patchcheck:
	$(RUNSHARED) ./$(BUILDPYTHON) $(srcdir)/Tools/scripts/patchcheck.py

# Dependencies

Python/thread.o: @THREADHEADERS@

# Declare targets that aren't real files
.PHONY: all build_all sharedmods oldsharedmods test quicktest
.PHONY: install altinstall oldsharedinstall bininstall altbininstall
.PHONY: maninstall libinstall inclinstall libainstall sharedinstall
.PHONY: frameworkinstall frameworkinstallframework frameworkinstallstructure
.PHONY: frameworkinstallmaclib frameworkinstallapps frameworkinstallunixtools
.PHONY: frameworkaltinstallunixtools recheck autoconf clean clobber distclean
<<<<<<< HEAD
.PHONY: smelly funny patchcheck touch
=======
.PHONY: smelly funny patchcheck altmaninstall
>>>>>>> a48b61f8
.PHONY: gdbhooks

# IF YOU PUT ANYTHING HERE IT WILL GO AWAY
# Local Variables:
# mode: makefile
# End:<|MERGE_RESOLUTION|>--- conflicted
+++ resolved
@@ -1457,11 +1457,7 @@
 .PHONY: frameworkinstall frameworkinstallframework frameworkinstallstructure
 .PHONY: frameworkinstallmaclib frameworkinstallapps frameworkinstallunixtools
 .PHONY: frameworkaltinstallunixtools recheck autoconf clean clobber distclean
-<<<<<<< HEAD
-.PHONY: smelly funny patchcheck touch
-=======
-.PHONY: smelly funny patchcheck altmaninstall
->>>>>>> a48b61f8
+.PHONY: smelly funny patchcheck touch altmaninstall
 .PHONY: gdbhooks
 
 # IF YOU PUT ANYTHING HERE IT WILL GO AWAY
