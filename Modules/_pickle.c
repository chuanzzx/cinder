#include "Python.h"
#include "structmember.h"

PyDoc_STRVAR(pickle_module_doc,
"Optimized C implementation for the Python pickle module.");

/*[clinic]
module _pickle
class _pickle.Pickler
class _pickle.PicklerMemoProxy
class _pickle.Unpickler
class _pickle.UnpicklerMemoProxy
[clinic]*/
/*[clinic checksum: da39a3ee5e6b4b0d3255bfef95601890afd80709]*/

/*[python]
class PicklerObject_converter(self_converter):
    type = "PicklerObject *"

class PicklerMemoProxyObject_converter(self_converter):
    type = "PicklerMemoProxyObject *"

class UnpicklerObject_converter(self_converter):
    type = "UnpicklerObject *"

class UnpicklerMemoProxyObject_converter(self_converter):
    type = "UnpicklerMemoProxyObject *"
[python]*/
/*[python checksum: da39a3ee5e6b4b0d3255bfef95601890afd80709]*/

/* Bump this when new opcodes are added to the pickle protocol. */
enum {
    HIGHEST_PROTOCOL = 4,
    DEFAULT_PROTOCOL = 3
};

/* Pickle opcodes. These must be kept updated with pickle.py.
   Extensive docs are in pickletools.py. */
enum opcode {
    MARK            = '(',
    STOP            = '.',
    POP             = '0',
    POP_MARK        = '1',
    DUP             = '2',
    FLOAT           = 'F',
    INT             = 'I',
    BININT          = 'J',
    BININT1         = 'K',
    LONG            = 'L',
    BININT2         = 'M',
    NONE            = 'N',
    PERSID          = 'P',
    BINPERSID       = 'Q',
    REDUCE          = 'R',
    STRING          = 'S',
    BINSTRING       = 'T',
    SHORT_BINSTRING = 'U',
    UNICODE         = 'V',
    BINUNICODE      = 'X',
    APPEND          = 'a',
    BUILD           = 'b',
    GLOBAL          = 'c',
    DICT            = 'd',
    EMPTY_DICT      = '}',
    APPENDS         = 'e',
    GET             = 'g',
    BINGET          = 'h',
    INST            = 'i',
    LONG_BINGET     = 'j',
    LIST            = 'l',
    EMPTY_LIST      = ']',
    OBJ             = 'o',
    PUT             = 'p',
    BINPUT          = 'q',
    LONG_BINPUT     = 'r',
    SETITEM         = 's',
    TUPLE           = 't',
    EMPTY_TUPLE     = ')',
    SETITEMS        = 'u',
    BINFLOAT        = 'G',

    /* Protocol 2. */
    PROTO       = '\x80',
    NEWOBJ      = '\x81',
    EXT1        = '\x82',
    EXT2        = '\x83',
    EXT4        = '\x84',
    TUPLE1      = '\x85',
    TUPLE2      = '\x86',
    TUPLE3      = '\x87',
    NEWTRUE     = '\x88',
    NEWFALSE    = '\x89',
    LONG1       = '\x8a',
    LONG4       = '\x8b',

    /* Protocol 3 (Python 3.x) */
    BINBYTES       = 'B',
    SHORT_BINBYTES = 'C',

    /* Protocol 4 */
    SHORT_BINUNICODE = '\x8c',
    BINUNICODE8      = '\x8d',
    BINBYTES8        = '\x8e',
    EMPTY_SET        = '\x8f',
    ADDITEMS         = '\x90',
    FROZENSET        = '\x91',
    NEWOBJ_EX        = '\x92',
    STACK_GLOBAL     = '\x93',
    MEMOIZE          = '\x94',
    FRAME            = '\x95'
};

enum {
   /* Keep in synch with pickle.Pickler._BATCHSIZE.  This is how many elements
      batch_list/dict() pumps out before doing APPENDS/SETITEMS.  Nothing will
      break if this gets out of synch with pickle.py, but it's unclear that would
      help anything either. */
    BATCHSIZE = 1000,

    /* Nesting limit until Pickler, when running in "fast mode", starts
       checking for self-referential data-structures. */
    FAST_NESTING_LIMIT = 50,

    /* Initial size of the write buffer of Pickler. */
    WRITE_BUF_SIZE = 4096,

    /* Prefetch size when unpickling (disabled on unpeekable streams) */
    PREFETCH = 8192 * 16,

    FRAME_SIZE_TARGET = 64 * 1024,

    FRAME_HEADER_SIZE = 9
};

/*************************************************************************/

/* State of the pickle module, per PEP 3121. */
typedef struct {
    /* Exception classes for pickle. */
    PyObject *PickleError;
    PyObject *PicklingError;
    PyObject *UnpicklingError;
    
    /* copyreg.dispatch_table, {type_object: pickling_function} */
    PyObject *dispatch_table;

    /* For the extension opcodes EXT1, EXT2 and EXT4. */

    /* copyreg._extension_registry, {(module_name, function_name): code} */
    PyObject *extension_registry;
    /* copyreg._extension_cache, {code: object} */
    PyObject *extension_cache;
    /* copyreg._inverted_registry, {code: (module_name, function_name)} */
    PyObject *inverted_registry;

    /* Import mappings for compatibility with Python 2.x */

    /* _compat_pickle.NAME_MAPPING,
       {(oldmodule, oldname): (newmodule, newname)} */
    PyObject *name_mapping_2to3;
    /* _compat_pickle.IMPORT_MAPPING, {oldmodule: newmodule} */
    PyObject *import_mapping_2to3;
    /* Same, but with REVERSE_NAME_MAPPING / REVERSE_IMPORT_MAPPING */
    PyObject *name_mapping_3to2;
    PyObject *import_mapping_3to2;

    /* codecs.encode, used for saving bytes in older protocols */
    PyObject *codecs_encode;
} PickleState;

/* Forward declaration of the _pickle module definition. */
static struct PyModuleDef _picklemodule;

/* Given a module object, get its per-module state. */
static PickleState *
_Pickle_GetState(PyObject *module)
{
    return (PickleState *)PyModule_GetState(module);
}

/* Find the module instance imported in the currently running sub-interpreter
   and get its state. */
static PickleState *
_Pickle_GetGlobalState(void)
{
    return _Pickle_GetState(PyState_FindModule(&_picklemodule));
}

/* Clear the given pickle module state. */
static void
_Pickle_ClearState(PickleState *st)
{
    Py_CLEAR(st->PickleError);
    Py_CLEAR(st->PicklingError);
    Py_CLEAR(st->UnpicklingError);
    Py_CLEAR(st->dispatch_table);
    Py_CLEAR(st->extension_registry);
    Py_CLEAR(st->extension_cache);
    Py_CLEAR(st->inverted_registry);
    Py_CLEAR(st->name_mapping_2to3);
    Py_CLEAR(st->import_mapping_2to3);
    Py_CLEAR(st->name_mapping_3to2);
    Py_CLEAR(st->import_mapping_3to2);
    Py_CLEAR(st->codecs_encode);
}

/* Initialize the given pickle module state. */
static int
_Pickle_InitState(PickleState *st)
{
    PyObject *copyreg = NULL;
    PyObject *compat_pickle = NULL;
    PyObject *codecs = NULL;

    copyreg = PyImport_ImportModule("copyreg");
    if (!copyreg)
        goto error;
    st->dispatch_table = PyObject_GetAttrString(copyreg, "dispatch_table");
    if (!st->dispatch_table)
        goto error;
    if (!PyDict_CheckExact(st->dispatch_table)) {
        PyErr_Format(PyExc_RuntimeError,
                     "copyreg.dispatch_table should be a dict, not %.200s",
                     Py_TYPE(st->dispatch_table)->tp_name);
        goto error;
    }
    st->extension_registry = \
        PyObject_GetAttrString(copyreg, "_extension_registry");
    if (!st->extension_registry)
        goto error;
    if (!PyDict_CheckExact(st->extension_registry)) {
        PyErr_Format(PyExc_RuntimeError,
                     "copyreg._extension_registry should be a dict, "
                     "not %.200s", Py_TYPE(st->extension_registry)->tp_name);
        goto error;
    }
    st->inverted_registry = \
        PyObject_GetAttrString(copyreg, "_inverted_registry");
    if (!st->inverted_registry)
        goto error;
    if (!PyDict_CheckExact(st->inverted_registry)) {
        PyErr_Format(PyExc_RuntimeError,
                     "copyreg._inverted_registry should be a dict, "
                     "not %.200s", Py_TYPE(st->inverted_registry)->tp_name);
        goto error;
    }
    st->extension_cache = PyObject_GetAttrString(copyreg, "_extension_cache");
    if (!st->extension_cache)
        goto error;
    if (!PyDict_CheckExact(st->extension_cache)) {
        PyErr_Format(PyExc_RuntimeError,
                     "copyreg._extension_cache should be a dict, "
                     "not %.200s", Py_TYPE(st->extension_cache)->tp_name);
        goto error;
    }
    Py_CLEAR(copyreg);

    /* Load the 2.x -> 3.x stdlib module mapping tables */
    compat_pickle = PyImport_ImportModule("_compat_pickle");
    if (!compat_pickle)
        goto error;
    st->name_mapping_2to3 = \
        PyObject_GetAttrString(compat_pickle, "NAME_MAPPING");
    if (!st->name_mapping_2to3)
        goto error;
    if (!PyDict_CheckExact(st->name_mapping_2to3)) {
        PyErr_Format(PyExc_RuntimeError,
                     "_compat_pickle.NAME_MAPPING should be a dict, not %.200s",
                     Py_TYPE(st->name_mapping_2to3)->tp_name);
        goto error;
    }
    st->import_mapping_2to3 = \
        PyObject_GetAttrString(compat_pickle, "IMPORT_MAPPING");
    if (!st->import_mapping_2to3)
        goto error;
    if (!PyDict_CheckExact(st->import_mapping_2to3)) {
        PyErr_Format(PyExc_RuntimeError,
                     "_compat_pickle.IMPORT_MAPPING should be a dict, "
                     "not %.200s", Py_TYPE(st->import_mapping_2to3)->tp_name);
        goto error;
    }
    /* ... and the 3.x -> 2.x mapping tables */
    st->name_mapping_3to2 = \
        PyObject_GetAttrString(compat_pickle, "REVERSE_NAME_MAPPING");
    if (!st->name_mapping_3to2)
        goto error;
    if (!PyDict_CheckExact(st->name_mapping_3to2)) {
        PyErr_Format(PyExc_RuntimeError,
                     "_compat_pickle.REVERSE_NAME_MAPPING should be a dict, "
                     "not %.200s", Py_TYPE(st->name_mapping_3to2)->tp_name);
        goto error;
    }
    st->import_mapping_3to2 = \
        PyObject_GetAttrString(compat_pickle, "REVERSE_IMPORT_MAPPING");
    if (!st->import_mapping_3to2)
        goto error;
    if (!PyDict_CheckExact(st->import_mapping_3to2)) {
        PyErr_Format(PyExc_RuntimeError,
                     "_compat_pickle.REVERSE_IMPORT_MAPPING should be a dict, "
                     "not %.200s", Py_TYPE(st->import_mapping_3to2)->tp_name);
        goto error;
    }
    Py_CLEAR(compat_pickle);

    codecs = PyImport_ImportModule("codecs");
    if (codecs == NULL)
        goto error;
    st->codecs_encode = PyObject_GetAttrString(codecs, "encode");
    if (st->codecs_encode == NULL) {
        goto error;
    }
    if (!PyCallable_Check(st->codecs_encode)) {
        PyErr_Format(PyExc_RuntimeError,
                     "codecs.encode should be a callable, not %.200s",
                     Py_TYPE(st->codecs_encode)->tp_name);
        goto error;
    }
    Py_CLEAR(codecs);

    return 0;

  error:
    Py_CLEAR(copyreg);
    Py_CLEAR(compat_pickle);
    Py_CLEAR(codecs);
    _Pickle_ClearState(st);
    return -1;
}

/* Helper for calling a function with a single argument quickly.

   This function steals the reference of the given argument. */
static PyObject *
_Pickle_FastCall(PyObject *func, PyObject *obj)
{
    PyObject *result;
    PyObject *arg_tuple = PyTuple_New(1);

    /* Note: this function used to reuse the argument tuple. This used to give
       a slight performance boost with older pickle implementations where many
       unbuffered reads occurred (thus needing many function calls).

       However, this optimization was removed because it was too complicated
       to get right. It abused the C API for tuples to mutate them which led
       to subtle reference counting and concurrency bugs. Furthermore, the
       introduction of protocol 4 and the prefetching optimization via peek()
       significantly reduced the number of function calls we do. Thus, the
       benefits became marginal at best. */

    if (arg_tuple == NULL) {
        Py_DECREF(obj);
        return NULL;
    }
    PyTuple_SET_ITEM(arg_tuple, 0, obj);
    result = PyObject_Call(func, arg_tuple, NULL);
    Py_CLEAR(arg_tuple);
    return result;
}

/*************************************************************************/

static int
stack_underflow(void)
{
    PickleState *st = _Pickle_GetGlobalState();
    PyErr_SetString(st->UnpicklingError, "unpickling stack underflow");
    return -1;
}

/* Internal data type used as the unpickling stack. */
typedef struct {
    PyObject_VAR_HEAD
    PyObject **data;
    Py_ssize_t allocated;  /* number of slots in data allocated */
} Pdata;

static void
Pdata_dealloc(Pdata *self)
{
    Py_ssize_t i = Py_SIZE(self);
    while (--i >= 0) {
        Py_DECREF(self->data[i]);
    }
    PyMem_FREE(self->data);
    PyObject_Del(self);
}

static PyTypeObject Pdata_Type = {
    PyVarObject_HEAD_INIT(NULL, 0)
    "_pickle.Pdata",              /*tp_name*/
    sizeof(Pdata),                /*tp_basicsize*/
    0,                            /*tp_itemsize*/
    (destructor)Pdata_dealloc,    /*tp_dealloc*/
};

static PyObject *
Pdata_New(void)
{
    Pdata *self;

    if (!(self = PyObject_New(Pdata, &Pdata_Type)))
        return NULL;
    Py_SIZE(self) = 0;
    self->allocated = 8;
    self->data = PyMem_MALLOC(self->allocated * sizeof(PyObject *));
    if (self->data)
        return (PyObject *)self;
    Py_DECREF(self);
    return PyErr_NoMemory();
}


/* Retain only the initial clearto items.  If clearto >= the current
 * number of items, this is a (non-erroneous) NOP.
 */
static int
Pdata_clear(Pdata *self, Py_ssize_t clearto)
{
    Py_ssize_t i = Py_SIZE(self);

    if (clearto < 0)
        return stack_underflow();
    if (clearto >= i)
        return 0;

    while (--i >= clearto) {
        Py_CLEAR(self->data[i]);
    }
    Py_SIZE(self) = clearto;
    return 0;
}

static int
Pdata_grow(Pdata *self)
{
    PyObject **data = self->data;
    Py_ssize_t allocated = self->allocated;
    Py_ssize_t new_allocated;

    new_allocated = (allocated >> 3) + 6;
    /* check for integer overflow */
    if (new_allocated > PY_SSIZE_T_MAX - allocated)
        goto nomemory;
    new_allocated += allocated;
    if (new_allocated > (PY_SSIZE_T_MAX / sizeof(PyObject *)))
        goto nomemory;
    data = PyMem_REALLOC(data, new_allocated * sizeof(PyObject *));
    if (data == NULL)
        goto nomemory;

    self->data = data;
    self->allocated = new_allocated;
    return 0;

  nomemory:
    PyErr_NoMemory();
    return -1;
}

/* D is a Pdata*.  Pop the topmost element and store it into V, which
 * must be an lvalue holding PyObject*.  On stack underflow, UnpicklingError
 * is raised and V is set to NULL.
 */
static PyObject *
Pdata_pop(Pdata *self)
{
    PickleState *st = _Pickle_GetGlobalState();
    if (Py_SIZE(self) == 0) {
        PyErr_SetString(st->UnpicklingError, "bad pickle data");
        return NULL;
    }
    return self->data[--Py_SIZE(self)];
}
#define PDATA_POP(D, V) do { (V) = Pdata_pop((D)); } while (0)

static int
Pdata_push(Pdata *self, PyObject *obj)
{
    if (Py_SIZE(self) == self->allocated && Pdata_grow(self) < 0) {
        return -1;
    }
    self->data[Py_SIZE(self)++] = obj;
    return 0;
}

/* Push an object on stack, transferring its ownership to the stack. */
#define PDATA_PUSH(D, O, ER) do {                               \
        if (Pdata_push((D), (O)) < 0) return (ER); } while(0)

/* Push an object on stack, adding a new reference to the object. */
#define PDATA_APPEND(D, O, ER) do {                             \
        Py_INCREF((O));                                         \
        if (Pdata_push((D), (O)) < 0) return (ER); } while(0)

static PyObject *
Pdata_poptuple(Pdata *self, Py_ssize_t start)
{
    PyObject *tuple;
    Py_ssize_t len, i, j;

    len = Py_SIZE(self) - start;
    tuple = PyTuple_New(len);
    if (tuple == NULL)
        return NULL;
    for (i = start, j = 0; j < len; i++, j++)
        PyTuple_SET_ITEM(tuple, j, self->data[i]);

    Py_SIZE(self) = start;
    return tuple;
}

static PyObject *
Pdata_poplist(Pdata *self, Py_ssize_t start)
{
    PyObject *list;
    Py_ssize_t len, i, j;

    len = Py_SIZE(self) - start;
    list = PyList_New(len);
    if (list == NULL)
        return NULL;
    for (i = start, j = 0; j < len; i++, j++)
        PyList_SET_ITEM(list, j, self->data[i]);

    Py_SIZE(self) = start;
    return list;
}

typedef struct {
    PyObject *me_key;
    Py_ssize_t me_value;
} PyMemoEntry;

typedef struct {
    Py_ssize_t mt_mask;
    Py_ssize_t mt_used;
    Py_ssize_t mt_allocated;
    PyMemoEntry *mt_table;
} PyMemoTable;

typedef struct PicklerObject {
    PyObject_HEAD
    PyMemoTable *memo;          /* Memo table, keep track of the seen
                                   objects to support self-referential objects
                                   pickling. */
    PyObject *pers_func;        /* persistent_id() method, can be NULL */
    PyObject *dispatch_table;   /* private dispatch_table, can be NULL */

    PyObject *write;            /* write() method of the output stream. */
    PyObject *output_buffer;    /* Write into a local bytearray buffer before
                                   flushing to the stream. */
    Py_ssize_t output_len;      /* Length of output_buffer. */
    Py_ssize_t max_output_len;  /* Allocation size of output_buffer. */
    int proto;                  /* Pickle protocol number, >= 0 */
    int bin;                    /* Boolean, true if proto > 0 */
    int framing;                /* True when framing is enabled, proto >= 4 */
    Py_ssize_t frame_start;     /* Position in output_buffer where the
                                   where the current frame begins. -1 if there
                                   is no frame currently open. */

    Py_ssize_t buf_size;        /* Size of the current buffered pickle data */
    int fast;                   /* Enable fast mode if set to a true value.
                                   The fast mode disable the usage of memo,
                                   therefore speeding the pickling process by
                                   not generating superfluous PUT opcodes. It
                                   should not be used if with self-referential
                                   objects. */
    int fast_nesting;
    int fix_imports;            /* Indicate whether Pickler should fix
                                   the name of globals for Python 2.x. */
    PyObject *fast_memo;
} PicklerObject;

typedef struct UnpicklerObject {
    PyObject_HEAD
    Pdata *stack;               /* Pickle data stack, store unpickled objects. */

    /* The unpickler memo is just an array of PyObject *s. Using a dict
       is unnecessary, since the keys are contiguous ints. */
    PyObject **memo;
    Py_ssize_t memo_size;       /* Capacity of the memo array */
    Py_ssize_t memo_len;        /* Number of objects in the memo */

    PyObject *pers_func;        /* persistent_load() method, can be NULL. */

    Py_buffer buffer;
    char *input_buffer;
    char *input_line;
    Py_ssize_t input_len;
    Py_ssize_t next_read_idx;
    Py_ssize_t prefetched_idx;  /* index of first prefetched byte */

    PyObject *read;             /* read() method of the input stream. */
    PyObject *readline;         /* readline() method of the input stream. */
    PyObject *peek;             /* peek() method of the input stream, or NULL */

    char *encoding;             /* Name of the encoding to be used for
                                   decoding strings pickled using Python
                                   2.x. The default value is "ASCII" */
    char *errors;               /* Name of errors handling scheme to used when
                                   decoding strings. The default value is
                                   "strict". */
    Py_ssize_t *marks;          /* Mark stack, used for unpickling container
                                   objects. */
    Py_ssize_t num_marks;       /* Number of marks in the mark stack. */
    Py_ssize_t marks_size;      /* Current allocated size of the mark stack. */
    int proto;                  /* Protocol of the pickle loaded. */
    int fix_imports;            /* Indicate whether Unpickler should fix
                                   the name of globals pickled by Python 2.x. */
} UnpicklerObject;

/* Forward declarations */
static int save(PicklerObject *, PyObject *, int);
static int save_reduce(PicklerObject *, PyObject *, PyObject *);
static PyTypeObject Pickler_Type;
static PyTypeObject Unpickler_Type;


/*************************************************************************
 A custom hashtable mapping void* to Python ints. This is used by the pickler
 for memoization. Using a custom hashtable rather than PyDict allows us to skip
 a bunch of unnecessary object creation. This makes a huge performance
 difference. */

#define MT_MINSIZE 8
#define PERTURB_SHIFT 5


static PyMemoTable *
PyMemoTable_New(void)
{
    PyMemoTable *memo = PyMem_MALLOC(sizeof(PyMemoTable));
    if (memo == NULL) {
        PyErr_NoMemory();
        return NULL;
    }

    memo->mt_used = 0;
    memo->mt_allocated = MT_MINSIZE;
    memo->mt_mask = MT_MINSIZE - 1;
    memo->mt_table = PyMem_MALLOC(MT_MINSIZE * sizeof(PyMemoEntry));
    if (memo->mt_table == NULL) {
        PyMem_FREE(memo);
        PyErr_NoMemory();
        return NULL;
    }
    memset(memo->mt_table, 0, MT_MINSIZE * sizeof(PyMemoEntry));

    return memo;
}

static PyMemoTable *
PyMemoTable_Copy(PyMemoTable *self)
{
    Py_ssize_t i;
    PyMemoTable *new = PyMemoTable_New();
    if (new == NULL)
        return NULL;

    new->mt_used = self->mt_used;
    new->mt_allocated = self->mt_allocated;
    new->mt_mask = self->mt_mask;
    /* The table we get from _New() is probably smaller than we wanted.
       Free it and allocate one that's the right size. */
    PyMem_FREE(new->mt_table);
    new->mt_table = PyMem_MALLOC(self->mt_allocated * sizeof(PyMemoEntry));
    if (new->mt_table == NULL) {
        PyMem_FREE(new);
        PyErr_NoMemory();
        return NULL;
    }
    for (i = 0; i < self->mt_allocated; i++) {
        Py_XINCREF(self->mt_table[i].me_key);
    }
    memcpy(new->mt_table, self->mt_table,
           sizeof(PyMemoEntry) * self->mt_allocated);

    return new;
}

static Py_ssize_t
PyMemoTable_Size(PyMemoTable *self)
{
    return self->mt_used;
}

static int
PyMemoTable_Clear(PyMemoTable *self)
{
    Py_ssize_t i = self->mt_allocated;

    while (--i >= 0) {
        Py_XDECREF(self->mt_table[i].me_key);
    }
    self->mt_used = 0;
    memset(self->mt_table, 0, self->mt_allocated * sizeof(PyMemoEntry));
    return 0;
}

static void
PyMemoTable_Del(PyMemoTable *self)
{
    if (self == NULL)
        return;
    PyMemoTable_Clear(self);

    PyMem_FREE(self->mt_table);
    PyMem_FREE(self);
}

/* Since entries cannot be deleted from this hashtable, _PyMemoTable_Lookup()
   can be considerably simpler than dictobject.c's lookdict(). */
static PyMemoEntry *
_PyMemoTable_Lookup(PyMemoTable *self, PyObject *key)
{
    size_t i;
    size_t perturb;
    size_t mask = (size_t)self->mt_mask;
    PyMemoEntry *table = self->mt_table;
    PyMemoEntry *entry;
    Py_hash_t hash = (Py_hash_t)key >> 3;

    i = hash & mask;
    entry = &table[i];
    if (entry->me_key == NULL || entry->me_key == key)
        return entry;

    for (perturb = hash; ; perturb >>= PERTURB_SHIFT) {
        i = (i << 2) + i + perturb + 1;
        entry = &table[i & mask];
        if (entry->me_key == NULL || entry->me_key == key)
            return entry;
    }
    assert(0);  /* Never reached */
    return NULL;
}

/* Returns -1 on failure, 0 on success. */
static int
_PyMemoTable_ResizeTable(PyMemoTable *self, Py_ssize_t min_size)
{
    PyMemoEntry *oldtable = NULL;
    PyMemoEntry *oldentry, *newentry;
    Py_ssize_t new_size = MT_MINSIZE;
    Py_ssize_t to_process;

    assert(min_size > 0);

    /* Find the smallest valid table size >= min_size. */
    while (new_size < min_size && new_size > 0)
        new_size <<= 1;
    if (new_size <= 0) {
        PyErr_NoMemory();
        return -1;
    }
    /* new_size needs to be a power of two. */
    assert((new_size & (new_size - 1)) == 0);

    /* Allocate new table. */
    oldtable = self->mt_table;
    self->mt_table = PyMem_MALLOC(new_size * sizeof(PyMemoEntry));
    if (self->mt_table == NULL) {
        self->mt_table = oldtable;
        PyErr_NoMemory();
        return -1;
    }
    self->mt_allocated = new_size;
    self->mt_mask = new_size - 1;
    memset(self->mt_table, 0, sizeof(PyMemoEntry) * new_size);

    /* Copy entries from the old table. */
    to_process = self->mt_used;
    for (oldentry = oldtable; to_process > 0; oldentry++) {
        if (oldentry->me_key != NULL) {
            to_process--;
            /* newentry is a pointer to a chunk of the new
               mt_table, so we're setting the key:value pair
               in-place. */
            newentry = _PyMemoTable_Lookup(self, oldentry->me_key);
            newentry->me_key = oldentry->me_key;
            newentry->me_value = oldentry->me_value;
        }
    }

    /* Deallocate the old table. */
    PyMem_FREE(oldtable);
    return 0;
}

/* Returns NULL on failure, a pointer to the value otherwise. */
static Py_ssize_t *
PyMemoTable_Get(PyMemoTable *self, PyObject *key)
{
    PyMemoEntry *entry = _PyMemoTable_Lookup(self, key);
    if (entry->me_key == NULL)
        return NULL;
    return &entry->me_value;
}

/* Returns -1 on failure, 0 on success. */
static int
PyMemoTable_Set(PyMemoTable *self, PyObject *key, Py_ssize_t value)
{
    PyMemoEntry *entry;

    assert(key != NULL);

    entry = _PyMemoTable_Lookup(self, key);
    if (entry->me_key != NULL) {
        entry->me_value = value;
        return 0;
    }
    Py_INCREF(key);
    entry->me_key = key;
    entry->me_value = value;
    self->mt_used++;

    /* If we added a key, we can safely resize. Otherwise just return!
     * If used >= 2/3 size, adjust size. Normally, this quaduples the size.
     *
     * Quadrupling the size improves average table sparseness
     * (reducing collisions) at the cost of some memory. It also halves
     * the number of expensive resize operations in a growing memo table.
     *
     * Very large memo tables (over 50K items) use doubling instead.
     * This may help applications with severe memory constraints.
     */
    if (!(self->mt_used * 3 >= (self->mt_mask + 1) * 2))
        return 0;
    return _PyMemoTable_ResizeTable(self,
        (self->mt_used > 50000 ? 2 : 4) * self->mt_used);
}

#undef MT_MINSIZE
#undef PERTURB_SHIFT

/*************************************************************************/


static int
_Pickler_ClearBuffer(PicklerObject *self)
{
    Py_CLEAR(self->output_buffer);
    self->output_buffer =
        PyBytes_FromStringAndSize(NULL, self->max_output_len);
    if (self->output_buffer == NULL)
        return -1;
    self->output_len = 0;
    self->frame_start = -1;
    return 0;
}

static void
_write_size64(char *out, size_t value)
{
    int i;

    assert(sizeof(size_t) <= 8);

    for (i = 0; i < sizeof(size_t); i++) {
        out[i] = (unsigned char)((value >> (8 * i)) & 0xff);
    }
    for (i = sizeof(size_t); i < 8; i++) {
        out[i] = 0;
    }
}

static void
_Pickler_WriteFrameHeader(PicklerObject *self, char *qdata, size_t frame_len)
{
    qdata[0] = FRAME;
    _write_size64(qdata + 1, frame_len);
}

static int
_Pickler_CommitFrame(PicklerObject *self)
{
    size_t frame_len;
    char *qdata;

    if (!self->framing || self->frame_start == -1)
        return 0;
    frame_len = self->output_len - self->frame_start - FRAME_HEADER_SIZE;
    qdata = PyBytes_AS_STRING(self->output_buffer) + self->frame_start;
    _Pickler_WriteFrameHeader(self, qdata, frame_len);
    self->frame_start = -1;
    return 0;
}

static int
_Pickler_OpcodeBoundary(PicklerObject *self)
{
    Py_ssize_t frame_len;

    if (!self->framing || self->frame_start == -1)
        return 0;
    frame_len = self->output_len - self->frame_start - FRAME_HEADER_SIZE;
    if (frame_len >= FRAME_SIZE_TARGET)
        return _Pickler_CommitFrame(self);
    else
        return 0;
}

static PyObject *
_Pickler_GetString(PicklerObject *self)
{
    PyObject *output_buffer = self->output_buffer;

    assert(self->output_buffer != NULL);

    if (_Pickler_CommitFrame(self))
        return NULL;

    self->output_buffer = NULL;
    /* Resize down to exact size */
    if (_PyBytes_Resize(&output_buffer, self->output_len) < 0)
        return NULL;
    return output_buffer;
}

static int
_Pickler_FlushToFile(PicklerObject *self)
{
    PyObject *output, *result;

    assert(self->write != NULL);

    /* This will commit the frame first */
    output = _Pickler_GetString(self);
    if (output == NULL)
        return -1;

    result = _Pickle_FastCall(self->write, output);
    Py_XDECREF(result);
    return (result == NULL) ? -1 : 0;
}

static Py_ssize_t
_Pickler_Write(PicklerObject *self, const char *s, Py_ssize_t data_len)
{
    Py_ssize_t i, n, required;
    char *buffer;
    int need_new_frame;

    assert(s != NULL);
    need_new_frame = (self->framing && self->frame_start == -1);

    if (need_new_frame)
        n = data_len + FRAME_HEADER_SIZE;
    else
        n = data_len;

    required = self->output_len + n;
    if (required > self->max_output_len) {
        /* Make place in buffer for the pickle chunk */
        if (self->output_len >= PY_SSIZE_T_MAX / 2 - n) {
            PyErr_NoMemory();
            return -1;
        }
        self->max_output_len = (self->output_len + n) / 2 * 3;
        if (_PyBytes_Resize(&self->output_buffer, self->max_output_len) < 0)
            return -1;
    }
    buffer = PyBytes_AS_STRING(self->output_buffer);
    if (need_new_frame) {
        /* Setup new frame */
        Py_ssize_t frame_start = self->output_len;
        self->frame_start = frame_start;
        for (i = 0; i < FRAME_HEADER_SIZE; i++) {
            /* Write an invalid value, for debugging */
            buffer[frame_start + i] = 0xFE;
        }
        self->output_len += FRAME_HEADER_SIZE;
    }
    if (data_len < 8) {
        /* This is faster than memcpy when the string is short. */
        for (i = 0; i < data_len; i++) {
            buffer[self->output_len + i] = s[i];
        }
    }
    else {
        memcpy(buffer + self->output_len, s, data_len);
    }
    self->output_len += data_len;
    return data_len;
}

static PicklerObject *
_Pickler_New(void)
{
    PicklerObject *self;

    self = PyObject_GC_New(PicklerObject, &Pickler_Type);
    if (self == NULL)
        return NULL;

    self->pers_func = NULL;
    self->dispatch_table = NULL;
    self->write = NULL;
    self->proto = 0;
    self->bin = 0;
    self->framing = 0;
    self->frame_start = -1;
    self->fast = 0;
    self->fast_nesting = 0;
    self->fix_imports = 0;
    self->fast_memo = NULL;
    self->max_output_len = WRITE_BUF_SIZE;
    self->output_len = 0;

    self->memo = PyMemoTable_New();
    self->output_buffer = PyBytes_FromStringAndSize(NULL,
                                                    self->max_output_len);

    if (self->memo == NULL || self->output_buffer == NULL) {
        Py_DECREF(self);
        return NULL;
    }
    return self;
}

static int
_Pickler_SetProtocol(PicklerObject *self, PyObject *protocol, int fix_imports)
{
    long proto;

    if (protocol == NULL || protocol == Py_None) {
        proto = DEFAULT_PROTOCOL;
    }
    else {
        proto = PyLong_AsLong(protocol);
        if (proto < 0) {
            if (proto == -1 && PyErr_Occurred())
                return -1;
            proto = HIGHEST_PROTOCOL;
        }
        else if (proto > HIGHEST_PROTOCOL) {
            PyErr_Format(PyExc_ValueError, "pickle protocol must be <= %d",
                         HIGHEST_PROTOCOL);
            return -1;
        }
    }
    self->proto = (int)proto;
    self->bin = proto > 0;
    self->fix_imports = fix_imports && proto < 3;
    return 0;
}

/* Returns -1 (with an exception set) on failure, 0 on success. This may
   be called once on a freshly created Pickler. */
static int
_Pickler_SetOutputStream(PicklerObject *self, PyObject *file)
{
    _Py_IDENTIFIER(write);
    assert(file != NULL);
    self->write = _PyObject_GetAttrId(file, &PyId_write);
    if (self->write == NULL) {
        if (PyErr_ExceptionMatches(PyExc_AttributeError))
            PyErr_SetString(PyExc_TypeError,
                            "file must have a 'write' attribute");
        return -1;
    }

    return 0;
}

/* Returns the size of the input on success, -1 on failure. This takes its
   own reference to `input`. */
static Py_ssize_t
_Unpickler_SetStringInput(UnpicklerObject *self, PyObject *input)
{
    if (self->buffer.buf != NULL)
        PyBuffer_Release(&self->buffer);
    if (PyObject_GetBuffer(input, &self->buffer, PyBUF_CONTIG_RO) < 0)
        return -1;
    self->input_buffer = self->buffer.buf;
    self->input_len = self->buffer.len;
    self->next_read_idx = 0;
    self->prefetched_idx = self->input_len;
    return self->input_len;
}

static int
_Unpickler_SkipConsumed(UnpicklerObject *self)
{
    Py_ssize_t consumed;
    PyObject *r;

    consumed = self->next_read_idx - self->prefetched_idx;
    if (consumed <= 0)
        return 0;

    assert(self->peek);  /* otherwise we did something wrong */
    /* This makes an useless copy... */
    r = PyObject_CallFunction(self->read, "n", consumed);
    if (r == NULL)
        return -1;
    Py_DECREF(r);

    self->prefetched_idx = self->next_read_idx;
    return 0;
}

static const Py_ssize_t READ_WHOLE_LINE = -1;

/* If reading from a file, we need to only pull the bytes we need, since there
   may be multiple pickle objects arranged contiguously in the same input
   buffer.

   If `n` is READ_WHOLE_LINE, read a whole line. Otherwise, read up to `n`
   bytes from the input stream/buffer.

   Update the unpickler's input buffer with the newly-read data. Returns -1 on
   failure; on success, returns the number of bytes read from the file.

   On success, self->input_len will be 0; this is intentional so that when
   unpickling from a file, the "we've run out of data" code paths will trigger,
   causing the Unpickler to go back to the file for more data. Use the returned
   size to tell you how much data you can process. */
static Py_ssize_t
_Unpickler_ReadFromFile(UnpicklerObject *self, Py_ssize_t n)
{
    PyObject *data;
    Py_ssize_t read_size;

    assert(self->read != NULL);

    if (_Unpickler_SkipConsumed(self) < 0)
        return -1;

    if (n == READ_WHOLE_LINE) {
        PyObject *empty_tuple = PyTuple_New(0);
        data = PyObject_Call(self->readline, empty_tuple, NULL);
        Py_DECREF(empty_tuple);
    }
    else {
        PyObject *len;
        /* Prefetch some data without advancing the file pointer, if possible */
        if (self->peek && n < PREFETCH) {
            len = PyLong_FromSsize_t(PREFETCH);
            if (len == NULL)
                return -1;
            data = _Pickle_FastCall(self->peek, len);
            if (data == NULL) {
                if (!PyErr_ExceptionMatches(PyExc_NotImplementedError))
                    return -1;
                /* peek() is probably not supported by the given file object */
                PyErr_Clear();
                Py_CLEAR(self->peek);
            }
            else {
                read_size = _Unpickler_SetStringInput(self, data);
                Py_DECREF(data);
                self->prefetched_idx = 0;
                if (n <= read_size)
                    return n;
            }
        }
        len = PyLong_FromSsize_t(n);
        if (len == NULL)
            return -1;
        data = _Pickle_FastCall(self->read, len);
    }
    if (data == NULL)
        return -1;

    read_size = _Unpickler_SetStringInput(self, data);
    Py_DECREF(data);
    return read_size;
}

/* Read `n` bytes from the unpickler's data source, storing the result in `*s`.

   This should be used for all data reads, rather than accessing the unpickler's
   input buffer directly. This method deals correctly with reading from input
   streams, which the input buffer doesn't deal with.

   Note that when reading from a file-like object, self->next_read_idx won't
   be updated (it should remain at 0 for the entire unpickling process). You
   should use this function's return value to know how many bytes you can
   consume.

   Returns -1 (with an exception set) on failure. On success, return the
   number of chars read. */
static Py_ssize_t
_Unpickler_Read(UnpicklerObject *self, char **s, Py_ssize_t n)
{
    Py_ssize_t num_read;

    if (self->next_read_idx + n <= self->input_len) {
        *s = self->input_buffer + self->next_read_idx;
        self->next_read_idx += n;
        return n;
    }
    if (!self->read) {
        PyErr_Format(PyExc_EOFError, "Ran out of input");
        return -1;
    }
    num_read = _Unpickler_ReadFromFile(self, n);
    if (num_read < 0)
        return -1;
    if (num_read < n) {
        PyErr_Format(PyExc_EOFError, "Ran out of input");
        return -1;
    }
    *s = self->input_buffer;
    self->next_read_idx = n;
    return n;
}

static Py_ssize_t
_Unpickler_CopyLine(UnpicklerObject *self, char *line, Py_ssize_t len,
                    char **result)
{
    char *input_line = PyMem_Realloc(self->input_line, len + 1);
    if (input_line == NULL) {
        PyErr_NoMemory();
        return -1;
    }

    memcpy(input_line, line, len);
    input_line[len] = '\0';
    self->input_line = input_line;
    *result = self->input_line;
    return len;
}

/* Read a line from the input stream/buffer. If we run off the end of the input
   before hitting \n, return the data we found.

   Returns the number of chars read, or -1 on failure. */
static Py_ssize_t
_Unpickler_Readline(UnpicklerObject *self, char **result)
{
    Py_ssize_t i, num_read;

    for (i = self->next_read_idx; i < self->input_len; i++) {
        if (self->input_buffer[i] == '\n') {
            char *line_start = self->input_buffer + self->next_read_idx;
            num_read = i - self->next_read_idx + 1;
            self->next_read_idx = i + 1;
            return _Unpickler_CopyLine(self, line_start, num_read, result);
        }
    }
    if (self->read) {
        num_read = _Unpickler_ReadFromFile(self, READ_WHOLE_LINE);
        if (num_read < 0)
            return -1;
        self->next_read_idx = num_read;
        return _Unpickler_CopyLine(self, self->input_buffer, num_read, result);
    }

    /* If we get here, we've run off the end of the input string. Return the
       remaining string and let the caller figure it out. */
    *result = self->input_buffer + self->next_read_idx;
    num_read = i - self->next_read_idx;
    self->next_read_idx = i;
    return num_read;
}

/* Returns -1 (with an exception set) on failure, 0 on success. The memo array
   will be modified in place. */
static int
_Unpickler_ResizeMemoList(UnpicklerObject *self, Py_ssize_t new_size)
{
    Py_ssize_t i;
    PyObject **memo;

    assert(new_size > self->memo_size);

    memo = PyMem_REALLOC(self->memo, new_size * sizeof(PyObject *));
    if (memo == NULL) {
        PyErr_NoMemory();
        return -1;
    }
    self->memo = memo;
    for (i = self->memo_size; i < new_size; i++)
        self->memo[i] = NULL;
    self->memo_size = new_size;
    return 0;
}

/* Returns NULL if idx is out of bounds. */
static PyObject *
_Unpickler_MemoGet(UnpicklerObject *self, Py_ssize_t idx)
{
    if (idx < 0 || idx >= self->memo_size)
        return NULL;

    return self->memo[idx];
}

/* Returns -1 (with an exception set) on failure, 0 on success.
   This takes its own reference to `value`. */
static int
_Unpickler_MemoPut(UnpicklerObject *self, Py_ssize_t idx, PyObject *value)
{
    PyObject *old_item;

    if (idx >= self->memo_size) {
        if (_Unpickler_ResizeMemoList(self, idx * 2) < 0)
            return -1;
        assert(idx < self->memo_size);
    }
    Py_INCREF(value);
    old_item = self->memo[idx];
    self->memo[idx] = value;
    if (old_item != NULL) {
        Py_DECREF(old_item);
    }
    else {
        self->memo_len++;
    }
    return 0;
}

static PyObject **
_Unpickler_NewMemo(Py_ssize_t new_size)
{
    PyObject **memo = PyMem_MALLOC(new_size * sizeof(PyObject *));
    if (memo == NULL) {
        PyErr_NoMemory();
        return NULL;
    }
    memset(memo, 0, new_size * sizeof(PyObject *));
    return memo;
}

/* Free the unpickler's memo, taking care to decref any items left in it. */
static void
_Unpickler_MemoCleanup(UnpicklerObject *self)
{
    Py_ssize_t i;
    PyObject **memo = self->memo;

    if (self->memo == NULL)
        return;
    self->memo = NULL;
    i = self->memo_size;
    while (--i >= 0) {
        Py_XDECREF(memo[i]);
    }
    PyMem_FREE(memo);
}

static UnpicklerObject *
_Unpickler_New(void)
{
    UnpicklerObject *self;

    self = PyObject_GC_New(UnpicklerObject, &Unpickler_Type);
    if (self == NULL)
        return NULL;

    self->pers_func = NULL;
    self->input_buffer = NULL;
    self->input_line = NULL;
    self->input_len = 0;
    self->next_read_idx = 0;
    self->prefetched_idx = 0;
    self->read = NULL;
    self->readline = NULL;
    self->peek = NULL;
    self->encoding = NULL;
    self->errors = NULL;
    self->marks = NULL;
    self->num_marks = 0;
    self->marks_size = 0;
    self->proto = 0;
    self->fix_imports = 0;
    memset(&self->buffer, 0, sizeof(Py_buffer));
    self->memo_size = 32;
    self->memo_len = 0;
    self->memo = _Unpickler_NewMemo(self->memo_size);
    self->stack = (Pdata *)Pdata_New();

    if (self->memo == NULL || self->stack == NULL) {
        Py_DECREF(self);
        return NULL;
    }

    return self;
}

/* Returns -1 (with an exception set) on failure, 0 on success. This may
   be called once on a freshly created Pickler. */
static int
_Unpickler_SetInputStream(UnpicklerObject *self, PyObject *file)
{
    _Py_IDENTIFIER(peek);
    _Py_IDENTIFIER(read);
    _Py_IDENTIFIER(readline);

    self->peek = _PyObject_GetAttrId(file, &PyId_peek);
    if (self->peek == NULL) {
        if (PyErr_ExceptionMatches(PyExc_AttributeError))
            PyErr_Clear();
        else
            return -1;
    }
    self->read = _PyObject_GetAttrId(file, &PyId_read);
    self->readline = _PyObject_GetAttrId(file, &PyId_readline);
    if (self->readline == NULL || self->read == NULL) {
        if (PyErr_ExceptionMatches(PyExc_AttributeError))
            PyErr_SetString(PyExc_TypeError,
                            "file must have 'read' and 'readline' attributes");
        Py_CLEAR(self->read);
        Py_CLEAR(self->readline);
        Py_CLEAR(self->peek);
        return -1;
    }
    return 0;
}

/* Returns -1 (with an exception set) on failure, 0 on success. This may
   be called once on a freshly created Pickler. */
static int
_Unpickler_SetInputEncoding(UnpicklerObject *self,
                            const char *encoding,
                            const char *errors)
{
    if (encoding == NULL)
        encoding = "ASCII";
    if (errors == NULL)
        errors = "strict";

    self->encoding = _PyMem_Strdup(encoding);
    self->errors = _PyMem_Strdup(errors);
    if (self->encoding == NULL || self->errors == NULL) {
        PyErr_NoMemory();
        return -1;
    }
    return 0;
}

/* Generate a GET opcode for an object stored in the memo. */
static int
memo_get(PicklerObject *self, PyObject *key)
{
    Py_ssize_t *value;
    char pdata[30];
    Py_ssize_t len;

    value = PyMemoTable_Get(self->memo, key);
    if (value == NULL)  {
        PyErr_SetObject(PyExc_KeyError, key);
        return -1;
    }

    if (!self->bin) {
        pdata[0] = GET;
        PyOS_snprintf(pdata + 1, sizeof(pdata) - 1,
                      "%" PY_FORMAT_SIZE_T "d\n", *value);
        len = strlen(pdata);
    }
    else {
        if (*value < 256) {
            pdata[0] = BINGET;
            pdata[1] = (unsigned char)(*value & 0xff);
            len = 2;
        }
        else if (*value <= 0xffffffffL) {
            pdata[0] = LONG_BINGET;
            pdata[1] = (unsigned char)(*value & 0xff);
            pdata[2] = (unsigned char)((*value >> 8) & 0xff);
            pdata[3] = (unsigned char)((*value >> 16) & 0xff);
            pdata[4] = (unsigned char)((*value >> 24) & 0xff);
            len = 5;
        }
        else { /* unlikely */
            PickleState *st = _Pickle_GetGlobalState();
            PyErr_SetString(st->PicklingError,
                            "memo id too large for LONG_BINGET");
            return -1;
        }
    }

    if (_Pickler_Write(self, pdata, len) < 0)
        return -1;

    return 0;
}

/* Store an object in the memo, assign it a new unique ID based on the number
   of objects currently stored in the memo and generate a PUT opcode. */
static int
memo_put(PicklerObject *self, PyObject *obj)
{
    char pdata[30];
    Py_ssize_t len;
    Py_ssize_t idx;

    const char memoize_op = MEMOIZE;

    if (self->fast)
        return 0;

    idx = PyMemoTable_Size(self->memo);
    if (PyMemoTable_Set(self->memo, obj, idx) < 0)
        return -1;

    if (self->proto >= 4) {
        if (_Pickler_Write(self, &memoize_op, 1) < 0)
            return -1;
        return 0;
    }
    else if (!self->bin) {
        pdata[0] = PUT;
        PyOS_snprintf(pdata + 1, sizeof(pdata) - 1,
                      "%" PY_FORMAT_SIZE_T "d\n", idx);
        len = strlen(pdata);
    }
    else {
        if (idx < 256) {
            pdata[0] = BINPUT;
            pdata[1] = (unsigned char)idx;
            len = 2;
        }
        else if (idx <= 0xffffffffL) {
            pdata[0] = LONG_BINPUT;
            pdata[1] = (unsigned char)(idx & 0xff);
            pdata[2] = (unsigned char)((idx >> 8) & 0xff);
            pdata[3] = (unsigned char)((idx >> 16) & 0xff);
            pdata[4] = (unsigned char)((idx >> 24) & 0xff);
            len = 5;
        }
        else { /* unlikely */
            PickleState *st = _Pickle_GetGlobalState();
            PyErr_SetString(st->PicklingError,
                            "memo id too large for LONG_BINPUT");
            return -1;
        }
    }
    if (_Pickler_Write(self, pdata, len) < 0)
        return -1;

    return 0;
}

static PyObject *
getattribute(PyObject *obj, PyObject *name, int allow_qualname) {
    PyObject *dotted_path;
    Py_ssize_t i;
    _Py_static_string(PyId_dot, ".");
    _Py_static_string(PyId_locals, "<locals>");

    dotted_path = PyUnicode_Split(name, _PyUnicode_FromId(&PyId_dot), -1);
    if (dotted_path == NULL) {
        return NULL;
    }
    assert(Py_SIZE(dotted_path) >= 1);
    if (!allow_qualname && Py_SIZE(dotted_path) > 1) {
        PyErr_Format(PyExc_AttributeError,
                     "Can't get qualified attribute %R on %R;"
                     "use protocols >= 4 to enable support",
                     name, obj);
        Py_DECREF(dotted_path);
        return NULL;
    }
    Py_INCREF(obj);
    for (i = 0; i < Py_SIZE(dotted_path); i++) {
        PyObject *subpath = PyList_GET_ITEM(dotted_path, i);
        PyObject *tmp;
        PyObject *result = PyUnicode_RichCompare(
            subpath, _PyUnicode_FromId(&PyId_locals), Py_EQ);
        int is_equal = (result == Py_True);
        assert(PyBool_Check(result));
        Py_DECREF(result);
        if (is_equal) {
            PyErr_Format(PyExc_AttributeError,
                         "Can't get local attribute %R on %R", name, obj);
            Py_DECREF(dotted_path);
            Py_DECREF(obj);
            return NULL;
        }
        tmp = PyObject_GetAttr(obj, subpath);
        Py_DECREF(obj);
        if (tmp == NULL) {
            if (PyErr_ExceptionMatches(PyExc_AttributeError)) {
                PyErr_Clear();
                PyErr_Format(PyExc_AttributeError,
                             "Can't get attribute %R on %R", name, obj);
            }
            Py_DECREF(dotted_path);
            return NULL;
        }
        obj = tmp;
    }
    Py_DECREF(dotted_path);
    return obj;
}

static PyObject *
whichmodule(PyObject *global, PyObject *global_name, int allow_qualname)
{
    PyObject *module_name;
    PyObject *modules_dict;
    PyObject *module;
    PyObject *obj;
    Py_ssize_t i, j;
    _Py_IDENTIFIER(__module__);
    _Py_IDENTIFIER(modules);
    _Py_IDENTIFIER(__main__);

    module_name = _PyObject_GetAttrId(global, &PyId___module__);

    if (module_name == NULL) {
        if (!PyErr_ExceptionMatches(PyExc_AttributeError))
            return NULL;
        PyErr_Clear();
    }
    else {
        /* In some rare cases (e.g., bound methods of extension types),
           __module__ can be None. If it is so, then search sys.modules for
           the module of global. */
        if (module_name != Py_None)
            return module_name;
        Py_CLEAR(module_name);
    }
    assert(module_name == NULL);

    modules_dict = _PySys_GetObjectId(&PyId_modules);
    if (modules_dict == NULL) {
        PyErr_SetString(PyExc_RuntimeError, "unable to get sys.modules");
        return NULL;
    }

    i = 0;
    while ((j = PyDict_Next(modules_dict, &i, &module_name, &module))) {
        PyObject *result = PyUnicode_RichCompare(
            module_name, _PyUnicode_FromId(&PyId___main__), Py_EQ);
        int is_equal = (result == Py_True);
        assert(PyBool_Check(result));
        Py_DECREF(result);
        if (is_equal)
            continue;
        if (module == Py_None)
            continue;

        obj = getattribute(module, global_name, allow_qualname);
        if (obj == NULL) {
            if (!PyErr_ExceptionMatches(PyExc_AttributeError))
                return NULL;
            PyErr_Clear();
            continue;
        }

        if (obj == global) {
            Py_DECREF(obj);
            Py_INCREF(module_name);
            return module_name;
        }
        Py_DECREF(obj);
    }

    /* If no module is found, use __main__. */
    module_name = _PyUnicode_FromId(&PyId___main__);
    Py_INCREF(module_name);
    return module_name;
}

/* fast_save_enter() and fast_save_leave() are guards against recursive
   objects when Pickler is used with the "fast mode" (i.e., with object
   memoization disabled). If the nesting of a list or dict object exceed
   FAST_NESTING_LIMIT, these guards will start keeping an internal
   reference to the seen list or dict objects and check whether these objects
   are recursive. These are not strictly necessary, since save() has a
   hard-coded recursion limit, but they give a nicer error message than the
   typical RuntimeError. */
static int
fast_save_enter(PicklerObject *self, PyObject *obj)
{
    /* if fast_nesting < 0, we're doing an error exit. */
    if (++self->fast_nesting >= FAST_NESTING_LIMIT) {
        PyObject *key = NULL;
        if (self->fast_memo == NULL) {
            self->fast_memo = PyDict_New();
            if (self->fast_memo == NULL) {
                self->fast_nesting = -1;
                return 0;
            }
        }
        key = PyLong_FromVoidPtr(obj);
        if (key == NULL)
            return 0;
        if (PyDict_GetItemWithError(self->fast_memo, key)) {
            Py_DECREF(key);
            PyErr_Format(PyExc_ValueError,
                         "fast mode: can't pickle cyclic objects "
                         "including object type %.200s at %p",
                         obj->ob_type->tp_name, obj);
            self->fast_nesting = -1;
            return 0;
        }
        if (PyErr_Occurred()) {
            return 0;
        }
        if (PyDict_SetItem(self->fast_memo, key, Py_None) < 0) {
            Py_DECREF(key);
            self->fast_nesting = -1;
            return 0;
        }
        Py_DECREF(key);
    }
    return 1;
}

static int
fast_save_leave(PicklerObject *self, PyObject *obj)
{
    if (self->fast_nesting-- >= FAST_NESTING_LIMIT) {
        PyObject *key = PyLong_FromVoidPtr(obj);
        if (key == NULL)
            return 0;
        if (PyDict_DelItem(self->fast_memo, key) < 0) {
            Py_DECREF(key);
            return 0;
        }
        Py_DECREF(key);
    }
    return 1;
}

static int
save_none(PicklerObject *self, PyObject *obj)
{
    const char none_op = NONE;
    if (_Pickler_Write(self, &none_op, 1) < 0)
        return -1;

    return 0;
}

static int
save_bool(PicklerObject *self, PyObject *obj)
{
    if (self->proto >= 2) {
        const char bool_op = (obj == Py_True) ? NEWTRUE : NEWFALSE;
        if (_Pickler_Write(self, &bool_op, 1) < 0)
            return -1;
    }
    else {
        /* These aren't opcodes -- they're ways to pickle bools before protocol 2
         * so that unpicklers written before bools were introduced unpickle them
         * as ints, but unpicklers after can recognize that bools were intended.
         * Note that protocol 2 added direct ways to pickle bools.
         */
        const char *bool_str = (obj == Py_True) ? "I01\n" : "I00\n";
        if (_Pickler_Write(self, bool_str, strlen(bool_str)) < 0)
            return -1;
    }
    return 0;
}

static int
save_long(PicklerObject *self, PyObject *obj)
{
    PyObject *repr = NULL;
    Py_ssize_t size;
    long val;
    int status = 0;

    const char long_op = LONG;

    val= PyLong_AsLong(obj);
    if (val == -1 && PyErr_Occurred()) {
        /* out of range for int pickling */
        PyErr_Clear();
    }
    else if (self->bin &&
             (sizeof(long) <= 4 ||
              (val <= 0x7fffffffL && val >= (-0x7fffffffL - 1)))) {
        /* result fits in a signed 4-byte integer. 

           Note: we can't use -0x80000000L in the above condition because some
           compilers (e.g., MSVC) will promote 0x80000000L to an unsigned type
           before applying the unary minus when sizeof(long) <= 4. The
           resulting value stays unsigned which is commonly not what we want,
           so MSVC happily warns us about it.  However, that result would have
           been fine because we guard for sizeof(long) <= 4 which turns the
           condition true in that particular case. */
        char pdata[32];
        Py_ssize_t len = 0;

        pdata[1] = (unsigned char)(val & 0xff);
        pdata[2] = (unsigned char)((val >> 8) & 0xff);
        pdata[3] = (unsigned char)((val >> 16) & 0xff);
        pdata[4] = (unsigned char)((val >> 24) & 0xff);

        if ((pdata[4] == 0) && (pdata[3] == 0)) {
            if (pdata[2] == 0) {
                pdata[0] = BININT1;
                len = 2;
            }
            else {
                pdata[0] = BININT2;
                len = 3;
            }
        }
        else {
            pdata[0] = BININT;
            len = 5;
        }

        if (_Pickler_Write(self, pdata, len) < 0)
            return -1;

        return 0;
    }

    if (self->proto >= 2) {
        /* Linear-time pickling. */
        size_t nbits;
        size_t nbytes;
        unsigned char *pdata;
        char header[5];
        int i;
        int sign = _PyLong_Sign(obj);

        if (sign == 0) {
            header[0] = LONG1;
            header[1] = 0;      /* It's 0 -- an empty bytestring. */
            if (_Pickler_Write(self, header, 2) < 0)
                goto error;
            return 0;
        }
        nbits = _PyLong_NumBits(obj);
        if (nbits == (size_t)-1 && PyErr_Occurred())
            goto error;
        /* How many bytes do we need?  There are nbits >> 3 full
         * bytes of data, and nbits & 7 leftover bits.  If there
         * are any leftover bits, then we clearly need another
         * byte.  Wnat's not so obvious is that we *probably*
         * need another byte even if there aren't any leftovers:
         * the most-significant bit of the most-significant byte
         * acts like a sign bit, and it's usually got a sense
         * opposite of the one we need.  The exception is ints
         * of the form -(2**(8*j-1)) for j > 0.  Such an int is
         * its own 256's-complement, so has the right sign bit
         * even without the extra byte.  That's a pain to check
         * for in advance, though, so we always grab an extra
         * byte at the start, and cut it back later if possible.
         */
        nbytes = (nbits >> 3) + 1;
        if (nbytes > 0x7fffffffL) {
            PyErr_SetString(PyExc_OverflowError,
                            "int too large to pickle");
            goto error;
        }
        repr = PyBytes_FromStringAndSize(NULL, (Py_ssize_t)nbytes);
        if (repr == NULL)
            goto error;
        pdata = (unsigned char *)PyBytes_AS_STRING(repr);
        i = _PyLong_AsByteArray((PyLongObject *)obj,
                                pdata, nbytes,
                                1 /* little endian */ , 1 /* signed */ );
        if (i < 0)
            goto error;
        /* If the int is negative, this may be a byte more than
         * needed.  This is so iff the MSB is all redundant sign
         * bits.
         */
        if (sign < 0 &&
            nbytes > 1 &&
            pdata[nbytes - 1] == 0xff &&
            (pdata[nbytes - 2] & 0x80) != 0) {
            nbytes--;
        }

        if (nbytes < 256) {
            header[0] = LONG1;
            header[1] = (unsigned char)nbytes;
            size = 2;
        }
        else {
            header[0] = LONG4;
            size = (Py_ssize_t) nbytes;
            for (i = 1; i < 5; i++) {
                header[i] = (unsigned char)(size & 0xff);
                size >>= 8;
            }
            size = 5;
        }
        if (_Pickler_Write(self, header, size) < 0 ||
            _Pickler_Write(self, (char *)pdata, (int)nbytes) < 0)
            goto error;
    }
    else {
        char *string;

        /* proto < 2: write the repr and newline.  This is quadratic-time (in
           the number of digits), in both directions.  We add a trailing 'L'
           to the repr, for compatibility with Python 2.x. */

        repr = PyObject_Repr(obj);
        if (repr == NULL)
            goto error;

        string = _PyUnicode_AsStringAndSize(repr, &size);
        if (string == NULL)
            goto error;

        if (_Pickler_Write(self, &long_op, 1) < 0 ||
            _Pickler_Write(self, string, size) < 0 ||
            _Pickler_Write(self, "L\n", 2) < 0)
            goto error;
    }

    if (0) {
  error:
      status = -1;
    }
    Py_XDECREF(repr);

    return status;
}

static int
save_float(PicklerObject *self, PyObject *obj)
{
    double x = PyFloat_AS_DOUBLE((PyFloatObject *)obj);

    if (self->bin) {
        char pdata[9];
        pdata[0] = BINFLOAT;
        if (_PyFloat_Pack8(x, (unsigned char *)&pdata[1], 0) < 0)
            return -1;
        if (_Pickler_Write(self, pdata, 9) < 0)
            return -1;
   }
    else {
        int result = -1;
        char *buf = NULL;
        char op = FLOAT;

        if (_Pickler_Write(self, &op, 1) < 0)
            goto done;

        buf = PyOS_double_to_string(x, 'g', 17, 0, NULL);
        if (!buf) {
            PyErr_NoMemory();
            goto done;
        }

        if (_Pickler_Write(self, buf, strlen(buf)) < 0)
            goto done;

        if (_Pickler_Write(self, "\n", 1) < 0)
            goto done;

        result = 0;
done:
        PyMem_Free(buf);
        return result;
    }

    return 0;
}

static int
save_bytes(PicklerObject *self, PyObject *obj)
{
    if (self->proto < 3) {
        /* Older pickle protocols do not have an opcode for pickling bytes
           objects. Therefore, we need to fake the copy protocol (i.e.,
           the __reduce__ method) to permit bytes object unpickling.

           Here we use a hack to be compatible with Python 2. Since in Python
           2 'bytes' is just an alias for 'str' (which has different
           parameters than the actual bytes object), we use codecs.encode
           to create the appropriate 'str' object when unpickled using
           Python 2 *and* the appropriate 'bytes' object when unpickled
           using Python 3. Again this is a hack and we don't need to do this
           with newer protocols. */
        PyObject *reduce_value = NULL;
        int status;

        if (PyBytes_GET_SIZE(obj) == 0) {
            reduce_value = Py_BuildValue("(O())", (PyObject*)&PyBytes_Type);
        }
        else {
            PickleState *st = _Pickle_GetGlobalState();
            PyObject *unicode_str =
                PyUnicode_DecodeLatin1(PyBytes_AS_STRING(obj),
                                       PyBytes_GET_SIZE(obj),
                                       "strict");
            _Py_IDENTIFIER(latin1);

            if (unicode_str == NULL)
                return -1;
            reduce_value = Py_BuildValue("(O(OO))",
                                         st->codecs_encode, unicode_str,
                                         _PyUnicode_FromId(&PyId_latin1));
            Py_DECREF(unicode_str);
        }

        if (reduce_value == NULL)
            return -1;

        /* save_reduce() will memoize the object automatically. */
        status = save_reduce(self, reduce_value, obj);
        Py_DECREF(reduce_value);
        return status;
    }
    else {
        Py_ssize_t size;
        char header[9];
        Py_ssize_t len;

        size = PyBytes_GET_SIZE(obj);
        if (size < 0)
            return -1;

        if (size <= 0xff) {
            header[0] = SHORT_BINBYTES;
            header[1] = (unsigned char)size;
            len = 2;
        }
        else if (size <= 0xffffffffL) {
            header[0] = BINBYTES;
            header[1] = (unsigned char)(size & 0xff);
            header[2] = (unsigned char)((size >> 8) & 0xff);
            header[3] = (unsigned char)((size >> 16) & 0xff);
            header[4] = (unsigned char)((size >> 24) & 0xff);
            len = 5;
        }
        else if (self->proto >= 4) {
            header[0] = BINBYTES8;
            _write_size64(header + 1, size);
            len = 8;
        }
        else {
            PyErr_SetString(PyExc_OverflowError,
                            "cannot serialize a bytes object larger than 4 GiB");
            return -1;          /* string too large */
        }

        if (_Pickler_Write(self, header, len) < 0)
            return -1;

        if (_Pickler_Write(self, PyBytes_AS_STRING(obj), size) < 0)
            return -1;

        if (memo_put(self, obj) < 0)
            return -1;

        return 0;
    }
}

/* A copy of PyUnicode_EncodeRawUnicodeEscape() that also translates
   backslash and newline characters to \uXXXX escapes. */
static PyObject *
raw_unicode_escape(PyObject *obj)
{
    PyObject *repr, *result;
    char *p;
    Py_ssize_t i, size, expandsize;
    void *data;
    unsigned int kind;

    if (PyUnicode_READY(obj))
        return NULL;

    size = PyUnicode_GET_LENGTH(obj);
    data = PyUnicode_DATA(obj);
    kind = PyUnicode_KIND(obj);
    if (kind == PyUnicode_4BYTE_KIND)
        expandsize = 10;
    else
        expandsize = 6;

    if (size > PY_SSIZE_T_MAX / expandsize)
        return PyErr_NoMemory();
    repr = PyByteArray_FromStringAndSize(NULL, expandsize * size);
    if (repr == NULL)
        return NULL;
    if (size == 0)
        goto done;

    p = PyByteArray_AS_STRING(repr);
    for (i=0; i < size; i++) {
        Py_UCS4 ch = PyUnicode_READ(kind, data, i);
        /* Map 32-bit characters to '\Uxxxxxxxx' */
        if (ch >= 0x10000) {
            *p++ = '\\';
            *p++ = 'U';
            *p++ = Py_hexdigits[(ch >> 28) & 0xf];
            *p++ = Py_hexdigits[(ch >> 24) & 0xf];
            *p++ = Py_hexdigits[(ch >> 20) & 0xf];
            *p++ = Py_hexdigits[(ch >> 16) & 0xf];
            *p++ = Py_hexdigits[(ch >> 12) & 0xf];
            *p++ = Py_hexdigits[(ch >> 8) & 0xf];
            *p++ = Py_hexdigits[(ch >> 4) & 0xf];
            *p++ = Py_hexdigits[ch & 15];
        }
        /* Map 16-bit characters to '\uxxxx' */
        else if (ch >= 256 || ch == '\\' || ch == '\n') {
            *p++ = '\\';
            *p++ = 'u';
            *p++ = Py_hexdigits[(ch >> 12) & 0xf];
            *p++ = Py_hexdigits[(ch >> 8) & 0xf];
            *p++ = Py_hexdigits[(ch >> 4) & 0xf];
            *p++ = Py_hexdigits[ch & 15];
        }
        /* Copy everything else as-is */
        else
            *p++ = (char) ch;
    }
    size = p - PyByteArray_AS_STRING(repr);

done:
    result = PyBytes_FromStringAndSize(PyByteArray_AS_STRING(repr), size);
    Py_DECREF(repr);
    return result;
}

static int
write_utf8(PicklerObject *self, char *data, Py_ssize_t size)
{
    char header[9];
    Py_ssize_t len;

    if (size <= 0xff && self->proto >= 4) {
        header[0] = SHORT_BINUNICODE;
        header[1] = (unsigned char)(size & 0xff);
        len = 2;
    }
    else if (size <= 0xffffffffUL) {
        header[0] = BINUNICODE;
        header[1] = (unsigned char)(size & 0xff);
        header[2] = (unsigned char)((size >> 8) & 0xff);
        header[3] = (unsigned char)((size >> 16) & 0xff);
        header[4] = (unsigned char)((size >> 24) & 0xff);
        len = 5;
    }
    else if (self->proto >= 4) {
        header[0] = BINUNICODE8;
        _write_size64(header + 1, size);
        len = 9;
    }
    else {
        PyErr_SetString(PyExc_OverflowError,
                        "cannot serialize a string larger than 4GiB");
        return -1;
    }

    if (_Pickler_Write(self, header, len) < 0)
        return -1;
    if (_Pickler_Write(self, data, size) < 0)
        return -1;

    return 0;
}

static int
write_unicode_binary(PicklerObject *self, PyObject *obj)
{
    PyObject *encoded = NULL;
    Py_ssize_t size;
    char *data;
    int r;

    if (PyUnicode_READY(obj))
        return -1;

    data = PyUnicode_AsUTF8AndSize(obj, &size);
    if (data != NULL)
        return write_utf8(self, data, size);

    /* Issue #8383: for strings with lone surrogates, fallback on the
       "surrogatepass" error handler. */
    PyErr_Clear();
    encoded = PyUnicode_AsEncodedString(obj, "utf-8", "surrogatepass");
    if (encoded == NULL)
        return -1;

    r = write_utf8(self, PyBytes_AS_STRING(encoded),
                   PyBytes_GET_SIZE(encoded));
    Py_DECREF(encoded);
    return r;
}

static int
save_unicode(PicklerObject *self, PyObject *obj)
{
    if (self->bin) {
        if (write_unicode_binary(self, obj) < 0)
            return -1;
    }
    else {
        PyObject *encoded;
        Py_ssize_t size;
        const char unicode_op = UNICODE;

        encoded = raw_unicode_escape(obj);
        if (encoded == NULL)
            return -1;

        if (_Pickler_Write(self, &unicode_op, 1) < 0) {
            Py_DECREF(encoded);
            return -1;
        }

        size = PyBytes_GET_SIZE(encoded);
        if (_Pickler_Write(self, PyBytes_AS_STRING(encoded), size) < 0) {
            Py_DECREF(encoded);
            return -1;
        }
        Py_DECREF(encoded);

        if (_Pickler_Write(self, "\n", 1) < 0)
            return -1;
    }
    if (memo_put(self, obj) < 0)
        return -1;

    return 0;
}

/* A helper for save_tuple.  Push the len elements in tuple t on the stack. */
static int
store_tuple_elements(PicklerObject *self, PyObject *t, Py_ssize_t len)
{
    Py_ssize_t i;

    assert(PyTuple_Size(t) == len);

    for (i = 0; i < len; i++) {
        PyObject *element = PyTuple_GET_ITEM(t, i);

        if (element == NULL)
            return -1;
        if (save(self, element, 0) < 0)
            return -1;
    }

    return 0;
}

/* Tuples are ubiquitous in the pickle protocols, so many techniques are
 * used across protocols to minimize the space needed to pickle them.
 * Tuples are also the only builtin immutable type that can be recursive
 * (a tuple can be reached from itself), and that requires some subtle
 * magic so that it works in all cases.  IOW, this is a long routine.
 */
static int
save_tuple(PicklerObject *self, PyObject *obj)
{
    Py_ssize_t len, i;

    const char mark_op = MARK;
    const char tuple_op = TUPLE;
    const char pop_op = POP;
    const char pop_mark_op = POP_MARK;
    const char len2opcode[] = {EMPTY_TUPLE, TUPLE1, TUPLE2, TUPLE3};

    if ((len = PyTuple_Size(obj)) < 0)
        return -1;

    if (len == 0) {
        char pdata[2];

        if (self->proto) {
            pdata[0] = EMPTY_TUPLE;
            len = 1;
        }
        else {
            pdata[0] = MARK;
            pdata[1] = TUPLE;
            len = 2;
        }
        if (_Pickler_Write(self, pdata, len) < 0)
            return -1;
        return 0;
    }

    /* The tuple isn't in the memo now.  If it shows up there after
     * saving the tuple elements, the tuple must be recursive, in
     * which case we'll pop everything we put on the stack, and fetch
     * its value from the memo.
     */
    if (len <= 3 && self->proto >= 2) {
        /* Use TUPLE{1,2,3} opcodes. */
        if (store_tuple_elements(self, obj, len) < 0)
            return -1;

        if (PyMemoTable_Get(self->memo, obj)) {
            /* pop the len elements */
            for (i = 0; i < len; i++)
                if (_Pickler_Write(self, &pop_op, 1) < 0)
                    return -1;
            /* fetch from memo */
            if (memo_get(self, obj) < 0)
                return -1;

            return 0;
        }
        else { /* Not recursive. */
            if (_Pickler_Write(self, len2opcode + len, 1) < 0)
                return -1;
        }
        goto memoize;
    }

    /* proto < 2 and len > 0, or proto >= 2 and len > 3.
     * Generate MARK e1 e2 ... TUPLE
     */
    if (_Pickler_Write(self, &mark_op, 1) < 0)
        return -1;

    if (store_tuple_elements(self, obj, len) < 0)
        return -1;

    if (PyMemoTable_Get(self->memo, obj)) {
        /* pop the stack stuff we pushed */
        if (self->bin) {
            if (_Pickler_Write(self, &pop_mark_op, 1) < 0)
                return -1;
        }
        else {
            /* Note that we pop one more than len, to remove
             * the MARK too.
             */
            for (i = 0; i <= len; i++)
                if (_Pickler_Write(self, &pop_op, 1) < 0)
                    return -1;
        }
        /* fetch from memo */
        if (memo_get(self, obj) < 0)
            return -1;

        return 0;
    }
    else { /* Not recursive. */
        if (_Pickler_Write(self, &tuple_op, 1) < 0)
            return -1;
    }

  memoize:
    if (memo_put(self, obj) < 0)
        return -1;

    return 0;
}

/* iter is an iterator giving items, and we batch up chunks of
 *     MARK item item ... item APPENDS
 * opcode sequences.  Calling code should have arranged to first create an
 * empty list, or list-like object, for the APPENDS to operate on.
 * Returns 0 on success, <0 on error.
 */
static int
batch_list(PicklerObject *self, PyObject *iter)
{
    PyObject *obj = NULL;
    PyObject *firstitem = NULL;
    int i, n;

    const char mark_op = MARK;
    const char append_op = APPEND;
    const char appends_op = APPENDS;

    assert(iter != NULL);

    /* XXX: I think this function could be made faster by avoiding the
       iterator interface and fetching objects directly from list using
       PyList_GET_ITEM.
    */

    if (self->proto == 0) {
        /* APPENDS isn't available; do one at a time. */
        for (;;) {
            obj = PyIter_Next(iter);
            if (obj == NULL) {
                if (PyErr_Occurred())
                    return -1;
                break;
            }
            i = save(self, obj, 0);
            Py_DECREF(obj);
            if (i < 0)
                return -1;
            if (_Pickler_Write(self, &append_op, 1) < 0)
                return -1;
        }
        return 0;
    }

    /* proto > 0:  write in batches of BATCHSIZE. */
    do {
        /* Get first item */
        firstitem = PyIter_Next(iter);
        if (firstitem == NULL) {
            if (PyErr_Occurred())
                goto error;

            /* nothing more to add */
            break;
        }

        /* Try to get a second item */
        obj = PyIter_Next(iter);
        if (obj == NULL) {
            if (PyErr_Occurred())
                goto error;

            /* Only one item to write */
            if (save(self, firstitem, 0) < 0)
                goto error;
            if (_Pickler_Write(self, &append_op, 1) < 0)
                goto error;
            Py_CLEAR(firstitem);
            break;
        }

        /* More than one item to write */

        /* Pump out MARK, items, APPENDS. */
        if (_Pickler_Write(self, &mark_op, 1) < 0)
            goto error;

        if (save(self, firstitem, 0) < 0)
            goto error;
        Py_CLEAR(firstitem);
        n = 1;

        /* Fetch and save up to BATCHSIZE items */
        while (obj) {
            if (save(self, obj, 0) < 0)
                goto error;
            Py_CLEAR(obj);
            n += 1;

            if (n == BATCHSIZE)
                break;

            obj = PyIter_Next(iter);
            if (obj == NULL) {
                if (PyErr_Occurred())
                    goto error;
                break;
            }
        }

        if (_Pickler_Write(self, &appends_op, 1) < 0)
            goto error;

    } while (n == BATCHSIZE);
    return 0;

  error:
    Py_XDECREF(firstitem);
    Py_XDECREF(obj);
    return -1;
}

/* This is a variant of batch_list() above, specialized for lists (with no
 * support for list subclasses). Like batch_list(), we batch up chunks of
 *     MARK item item ... item APPENDS
 * opcode sequences.  Calling code should have arranged to first create an
 * empty list, or list-like object, for the APPENDS to operate on.
 * Returns 0 on success, -1 on error.
 *
 * This version is considerably faster than batch_list(), if less general.
 *
 * Note that this only works for protocols > 0.
 */
static int
batch_list_exact(PicklerObject *self, PyObject *obj)
{
    PyObject *item = NULL;
    Py_ssize_t this_batch, total;

    const char append_op = APPEND;
    const char appends_op = APPENDS;
    const char mark_op = MARK;

    assert(obj != NULL);
    assert(self->proto > 0);
    assert(PyList_CheckExact(obj));

    if (PyList_GET_SIZE(obj) == 1) {
        item = PyList_GET_ITEM(obj, 0);
        if (save(self, item, 0) < 0)
            return -1;
        if (_Pickler_Write(self, &append_op, 1) < 0)
            return -1;
        return 0;
    }

    /* Write in batches of BATCHSIZE. */
    total = 0;
    do {
        this_batch = 0;
        if (_Pickler_Write(self, &mark_op, 1) < 0)
            return -1;
        while (total < PyList_GET_SIZE(obj)) {
            item = PyList_GET_ITEM(obj, total);
            if (save(self, item, 0) < 0)
                return -1;
            total++;
            if (++this_batch == BATCHSIZE)
                break;
        }
        if (_Pickler_Write(self, &appends_op, 1) < 0)
            return -1;

    } while (total < PyList_GET_SIZE(obj));

    return 0;
}

static int
save_list(PicklerObject *self, PyObject *obj)
{
    char header[3];
    Py_ssize_t len;
    int status = 0;

    if (self->fast && !fast_save_enter(self, obj))
        goto error;

    /* Create an empty list. */
    if (self->bin) {
        header[0] = EMPTY_LIST;
        len = 1;
    }
    else {
        header[0] = MARK;
        header[1] = LIST;
        len = 2;
    }

    if (_Pickler_Write(self, header, len) < 0)
        goto error;

    /* Get list length, and bow out early if empty. */
    if ((len = PyList_Size(obj)) < 0)
        goto error;

    if (memo_put(self, obj) < 0)
        goto error;

    if (len != 0) {
        /* Materialize the list elements. */
        if (PyList_CheckExact(obj) && self->proto > 0) {
            if (Py_EnterRecursiveCall(" while pickling an object"))
                goto error;
            status = batch_list_exact(self, obj);
            Py_LeaveRecursiveCall();
        } else {
            PyObject *iter = PyObject_GetIter(obj);
            if (iter == NULL)
                goto error;

            if (Py_EnterRecursiveCall(" while pickling an object")) {
                Py_DECREF(iter);
                goto error;
            }
            status = batch_list(self, iter);
            Py_LeaveRecursiveCall();
            Py_DECREF(iter);
        }
    }
    if (0) {
  error:
        status = -1;
    }

    if (self->fast && !fast_save_leave(self, obj))
        status = -1;

    return status;
}

/* iter is an iterator giving (key, value) pairs, and we batch up chunks of
 *     MARK key value ... key value SETITEMS
 * opcode sequences.  Calling code should have arranged to first create an
 * empty dict, or dict-like object, for the SETITEMS to operate on.
 * Returns 0 on success, <0 on error.
 *
 * This is very much like batch_list().  The difference between saving
 * elements directly, and picking apart two-tuples, is so long-winded at
 * the C level, though, that attempts to combine these routines were too
 * ugly to bear.
 */
static int
batch_dict(PicklerObject *self, PyObject *iter)
{
    PyObject *obj = NULL;
    PyObject *firstitem = NULL;
    int i, n;

    const char mark_op = MARK;
    const char setitem_op = SETITEM;
    const char setitems_op = SETITEMS;

    assert(iter != NULL);

    if (self->proto == 0) {
        /* SETITEMS isn't available; do one at a time. */
        for (;;) {
            obj = PyIter_Next(iter);
            if (obj == NULL) {
                if (PyErr_Occurred())
                    return -1;
                break;
            }
            if (!PyTuple_Check(obj) || PyTuple_Size(obj) != 2) {
                PyErr_SetString(PyExc_TypeError, "dict items "
                                "iterator must return 2-tuples");
                return -1;
            }
            i = save(self, PyTuple_GET_ITEM(obj, 0), 0);
            if (i >= 0)
                i = save(self, PyTuple_GET_ITEM(obj, 1), 0);
            Py_DECREF(obj);
            if (i < 0)
                return -1;
            if (_Pickler_Write(self, &setitem_op, 1) < 0)
                return -1;
        }
        return 0;
    }

    /* proto > 0:  write in batches of BATCHSIZE. */
    do {
        /* Get first item */
        firstitem = PyIter_Next(iter);
        if (firstitem == NULL) {
            if (PyErr_Occurred())
                goto error;

            /* nothing more to add */
            break;
        }
        if (!PyTuple_Check(firstitem) || PyTuple_Size(firstitem) != 2) {
            PyErr_SetString(PyExc_TypeError, "dict items "
                                "iterator must return 2-tuples");
            goto error;
        }

        /* Try to get a second item */
        obj = PyIter_Next(iter);
        if (obj == NULL) {
            if (PyErr_Occurred())
                goto error;

            /* Only one item to write */
            if (save(self, PyTuple_GET_ITEM(firstitem, 0), 0) < 0)
                goto error;
            if (save(self, PyTuple_GET_ITEM(firstitem, 1), 0) < 0)
                goto error;
            if (_Pickler_Write(self, &setitem_op, 1) < 0)
                goto error;
            Py_CLEAR(firstitem);
            break;
        }

        /* More than one item to write */

        /* Pump out MARK, items, SETITEMS. */
        if (_Pickler_Write(self, &mark_op, 1) < 0)
            goto error;

        if (save(self, PyTuple_GET_ITEM(firstitem, 0), 0) < 0)
            goto error;
        if (save(self, PyTuple_GET_ITEM(firstitem, 1), 0) < 0)
            goto error;
        Py_CLEAR(firstitem);
        n = 1;

        /* Fetch and save up to BATCHSIZE items */
        while (obj) {
            if (!PyTuple_Check(obj) || PyTuple_Size(obj) != 2) {
                PyErr_SetString(PyExc_TypeError, "dict items "
                    "iterator must return 2-tuples");
                goto error;
            }
            if (save(self, PyTuple_GET_ITEM(obj, 0), 0) < 0 ||
                save(self, PyTuple_GET_ITEM(obj, 1), 0) < 0)
                goto error;
            Py_CLEAR(obj);
            n += 1;

            if (n == BATCHSIZE)
                break;

            obj = PyIter_Next(iter);
            if (obj == NULL) {
                if (PyErr_Occurred())
                    goto error;
                break;
            }
        }

        if (_Pickler_Write(self, &setitems_op, 1) < 0)
            goto error;

    } while (n == BATCHSIZE);
    return 0;

  error:
    Py_XDECREF(firstitem);
    Py_XDECREF(obj);
    return -1;
}

/* This is a variant of batch_dict() above that specializes for dicts, with no
 * support for dict subclasses. Like batch_dict(), we batch up chunks of
 *     MARK key value ... key value SETITEMS
 * opcode sequences.  Calling code should have arranged to first create an
 * empty dict, or dict-like object, for the SETITEMS to operate on.
 * Returns 0 on success, -1 on error.
 *
 * Note that this currently doesn't work for protocol 0.
 */
static int
batch_dict_exact(PicklerObject *self, PyObject *obj)
{
    PyObject *key = NULL, *value = NULL;
    int i;
    Py_ssize_t dict_size, ppos = 0;

    const char mark_op = MARK;
    const char setitem_op = SETITEM;
    const char setitems_op = SETITEMS;

    assert(obj != NULL);
    assert(self->proto > 0);

    dict_size = PyDict_Size(obj);

    /* Special-case len(d) == 1 to save space. */
    if (dict_size == 1) {
        PyDict_Next(obj, &ppos, &key, &value);
        if (save(self, key, 0) < 0)
            return -1;
        if (save(self, value, 0) < 0)
            return -1;
        if (_Pickler_Write(self, &setitem_op, 1) < 0)
            return -1;
        return 0;
    }

    /* Write in batches of BATCHSIZE. */
    do {
        i = 0;
        if (_Pickler_Write(self, &mark_op, 1) < 0)
            return -1;
        while (PyDict_Next(obj, &ppos, &key, &value)) {
            if (save(self, key, 0) < 0)
                return -1;
            if (save(self, value, 0) < 0)
                return -1;
            if (++i == BATCHSIZE)
                break;
        }
        if (_Pickler_Write(self, &setitems_op, 1) < 0)
            return -1;
        if (PyDict_Size(obj) != dict_size) {
            PyErr_Format(
                PyExc_RuntimeError,
                "dictionary changed size during iteration");
            return -1;
        }

    } while (i == BATCHSIZE);
    return 0;
}

static int
save_dict(PicklerObject *self, PyObject *obj)
{
    PyObject *items, *iter;
    char header[3];
    Py_ssize_t len;
    int status = 0;

    if (self->fast && !fast_save_enter(self, obj))
        goto error;

    /* Create an empty dict. */
    if (self->bin) {
        header[0] = EMPTY_DICT;
        len = 1;
    }
    else {
        header[0] = MARK;
        header[1] = DICT;
        len = 2;
    }

    if (_Pickler_Write(self, header, len) < 0)
        goto error;

    /* Get dict size, and bow out early if empty. */
    if ((len = PyDict_Size(obj)) < 0)
        goto error;

    if (memo_put(self, obj) < 0)
        goto error;

    if (len != 0) {
        /* Save the dict items. */
        if (PyDict_CheckExact(obj) && self->proto > 0) {
            /* We can take certain shortcuts if we know this is a dict and
               not a dict subclass. */
            if (Py_EnterRecursiveCall(" while pickling an object"))
                goto error;
            status = batch_dict_exact(self, obj);
            Py_LeaveRecursiveCall();
        } else {
            _Py_IDENTIFIER(items);

            items = _PyObject_CallMethodId(obj, &PyId_items, "()");
            if (items == NULL)
                goto error;
            iter = PyObject_GetIter(items);
            Py_DECREF(items);
            if (iter == NULL)
                goto error;
            if (Py_EnterRecursiveCall(" while pickling an object")) {
                Py_DECREF(iter);
                goto error;
            }
            status = batch_dict(self, iter);
            Py_LeaveRecursiveCall();
            Py_DECREF(iter);
        }
    }

    if (0) {
  error:
        status = -1;
    }

    if (self->fast && !fast_save_leave(self, obj))
        status = -1;

    return status;
}

static int
save_set(PicklerObject *self, PyObject *obj)
{
    PyObject *item;
    int i;
    Py_ssize_t set_size, ppos = 0;
    Py_hash_t hash;

    const char empty_set_op = EMPTY_SET;
    const char mark_op = MARK;
    const char additems_op = ADDITEMS;

    if (self->proto < 4) {
        PyObject *items;
        PyObject *reduce_value;
        int status;

        items = PySequence_List(obj);
        if (items == NULL) {
            return -1;
        }
        reduce_value = Py_BuildValue("(O(O))", (PyObject*)&PySet_Type, items);
        Py_DECREF(items);
        if (reduce_value == NULL) {
            return -1;
        }
        /* save_reduce() will memoize the object automatically. */
        status = save_reduce(self, reduce_value, obj);
        Py_DECREF(reduce_value);
        return status;
    }

    if (_Pickler_Write(self, &empty_set_op, 1) < 0)
        return -1;

    if (memo_put(self, obj) < 0)
        return -1;

    set_size = PySet_GET_SIZE(obj);
    if (set_size == 0)
        return 0;  /* nothing to do */

    /* Write in batches of BATCHSIZE. */
    do {
        i = 0;
        if (_Pickler_Write(self, &mark_op, 1) < 0)
            return -1;
        while (_PySet_NextEntry(obj, &ppos, &item, &hash)) {
            if (save(self, item, 0) < 0)
                return -1;
            if (++i == BATCHSIZE)
                break;
        }
        if (_Pickler_Write(self, &additems_op, 1) < 0)
            return -1;
        if (PySet_GET_SIZE(obj) != set_size) {
            PyErr_Format(
                PyExc_RuntimeError,
                "set changed size during iteration");
            return -1;
        }
    } while (i == BATCHSIZE);

    return 0;
}

static int
save_frozenset(PicklerObject *self, PyObject *obj)
{
    PyObject *iter;

    const char mark_op = MARK;
    const char frozenset_op = FROZENSET;

    if (self->fast && !fast_save_enter(self, obj))
        return -1;

    if (self->proto < 4) {
        PyObject *items;
        PyObject *reduce_value;
        int status;

        items = PySequence_List(obj);
        if (items == NULL) {
            return -1;
        }
        reduce_value = Py_BuildValue("(O(O))", (PyObject*)&PyFrozenSet_Type,
                                     items);
        Py_DECREF(items);
        if (reduce_value == NULL) {
            return -1;
        }
        /* save_reduce() will memoize the object automatically. */
        status = save_reduce(self, reduce_value, obj);
        Py_DECREF(reduce_value);
        return status;
    }

    if (_Pickler_Write(self, &mark_op, 1) < 0)
        return -1;

    iter = PyObject_GetIter(obj);
    if (iter == NULL) {
        return -1;
    }
    for (;;) {
        PyObject *item;

        item = PyIter_Next(iter);
        if (item == NULL) {
            if (PyErr_Occurred()) {
                Py_DECREF(iter);
                return -1;
            }
            break;
        }
        if (save(self, item, 0) < 0) {
            Py_DECREF(item);
            Py_DECREF(iter);
            return -1;
        }
        Py_DECREF(item);
    }
    Py_DECREF(iter);

    /* If the object is already in the memo, this means it is
       recursive. In this case, throw away everything we put on the
       stack, and fetch the object back from the memo. */
    if (PyMemoTable_Get(self->memo, obj)) {
        const char pop_mark_op = POP_MARK;

        if (_Pickler_Write(self, &pop_mark_op, 1) < 0)
            return -1;
        if (memo_get(self, obj) < 0)
            return -1;
        return 0;
    }

    if (_Pickler_Write(self, &frozenset_op, 1) < 0)
        return -1;
    if (memo_put(self, obj) < 0)
        return -1;

    return 0;
}

static int
fix_imports(PyObject **module_name, PyObject **global_name)
{
    PyObject *key;
    PyObject *item;
    PickleState *st = _Pickle_GetGlobalState();

    key = PyTuple_Pack(2, *module_name, *global_name);
    if (key == NULL)
        return -1;
    item = PyDict_GetItemWithError(st->name_mapping_3to2, key);
    Py_DECREF(key);
    if (item) {
        PyObject *fixed_module_name;
        PyObject *fixed_global_name;

        if (!PyTuple_Check(item) || PyTuple_GET_SIZE(item) != 2) {
            PyErr_Format(PyExc_RuntimeError,
                         "_compat_pickle.REVERSE_NAME_MAPPING values "
                         "should be 2-tuples, not %.200s",
                         Py_TYPE(item)->tp_name);
            return -1;
        }
        fixed_module_name = PyTuple_GET_ITEM(item, 0);
        fixed_global_name = PyTuple_GET_ITEM(item, 1);
        if (!PyUnicode_Check(fixed_module_name) ||
            !PyUnicode_Check(fixed_global_name)) {
            PyErr_Format(PyExc_RuntimeError,
                         "_compat_pickle.REVERSE_NAME_MAPPING values "
                         "should be pairs of str, not (%.200s, %.200s)",
                         Py_TYPE(fixed_module_name)->tp_name,
                         Py_TYPE(fixed_global_name)->tp_name);
            return -1;
        }

        Py_CLEAR(*module_name);
        Py_CLEAR(*global_name);
        Py_INCREF(fixed_module_name);
        Py_INCREF(fixed_global_name);
        *module_name = fixed_module_name;
        *global_name = fixed_global_name;
    }
    else if (PyErr_Occurred()) {
        return -1;
    }

    item = PyDict_GetItemWithError(st->import_mapping_3to2, *module_name);
    if (item) {
        if (!PyUnicode_Check(item)) {
            PyErr_Format(PyExc_RuntimeError,
                         "_compat_pickle.REVERSE_IMPORT_MAPPING values "
                         "should be strings, not %.200s",
                         Py_TYPE(item)->tp_name);
            return -1;
        }
        Py_CLEAR(*module_name);
        Py_INCREF(item);
        *module_name = item;
    }
    else if (PyErr_Occurred()) {
        return -1;
    }

    return 0;
}

static int
save_global(PicklerObject *self, PyObject *obj, PyObject *name)
{
    PyObject *global_name = NULL;
    PyObject *module_name = NULL;
    PyObject *module = NULL;
    PyObject *cls;
    PickleState *st = _Pickle_GetGlobalState();
    int status = 0;
    _Py_IDENTIFIER(__name__);
    _Py_IDENTIFIER(__qualname__);

    const char global_op = GLOBAL;

    if (name) {
        Py_INCREF(name);
        global_name = name;
    }
    else {
        if (self->proto >= 4) {
            global_name = _PyObject_GetAttrId(obj, &PyId___qualname__);
            if (global_name == NULL) {
                if (!PyErr_ExceptionMatches(PyExc_AttributeError))
                    goto error;
                PyErr_Clear();
            }
        }
        if (global_name == NULL) {
            global_name = _PyObject_GetAttrId(obj, &PyId___name__);
            if (global_name == NULL)
                goto error;
        }
    }

    module_name = whichmodule(obj, global_name, self->proto >= 4);
    if (module_name == NULL)
        goto error;

    /* XXX: Change to use the import C API directly with level=0 to disallow
       relative imports.

       XXX: PyImport_ImportModuleLevel could be used. However, this bypasses
       builtins.__import__. Therefore, _pickle, unlike pickle.py, will ignore
       custom import functions (IMHO, this would be a nice security
       feature). The import C API would need to be extended to support the
       extra parameters of __import__ to fix that. */
    module = PyImport_Import(module_name);
    if (module == NULL) {
        PyErr_Format(st->PicklingError,
                     "Can't pickle %R: import of module %R failed",
                     obj, module_name);
        goto error;
    }
    cls = getattribute(module, global_name, self->proto >= 4);
    if (cls == NULL) {
        PyErr_Format(st->PicklingError,
                     "Can't pickle %R: attribute lookup %S on %S failed",
                     obj, global_name, module_name);
        goto error;
    }
    if (cls != obj) {
        Py_DECREF(cls);
        PyErr_Format(st->PicklingError,
                     "Can't pickle %R: it's not the same object as %S.%S",
                     obj, module_name, global_name);
        goto error;
    }
    Py_DECREF(cls);

    if (self->proto >= 2) {
        /* See whether this is in the extension registry, and if
         * so generate an EXT opcode.
         */
        PyObject *extension_key;
        PyObject *code_obj;      /* extension code as Python object */
        long code;               /* extension code as C value */
        char pdata[5];
        Py_ssize_t n;

        extension_key = PyTuple_Pack(2, module_name, global_name);
        if (extension_key == NULL) {
            goto error;
        }
        code_obj = PyDict_GetItemWithError(st->extension_registry,
                                           extension_key);
        Py_DECREF(extension_key);
        /* The object is not registered in the extension registry.
           This is the most likely code path. */
        if (code_obj == NULL) {
            if (PyErr_Occurred()) {
                goto error;
            }
            goto gen_global;
        }

        /* XXX: pickle.py doesn't check neither the type, nor the range
           of the value returned by the extension_registry. It should for
           consistency. */

        /* Verify code_obj has the right type and value. */
        if (!PyLong_Check(code_obj)) {
            PyErr_Format(st->PicklingError,
                         "Can't pickle %R: extension code %R isn't an integer",
                         obj, code_obj);
            goto error;
        }
        code = PyLong_AS_LONG(code_obj);
        if (code <= 0 || code > 0x7fffffffL) {
            if (!PyErr_Occurred())
                PyErr_Format(st->PicklingError, "Can't pickle %R: extension "
                             "code %ld is out of range", obj, code);
            goto error;
        }

        /* Generate an EXT opcode. */
        if (code <= 0xff) {
            pdata[0] = EXT1;
            pdata[1] = (unsigned char)code;
            n = 2;
        }
        else if (code <= 0xffff) {
            pdata[0] = EXT2;
            pdata[1] = (unsigned char)(code & 0xff);
            pdata[2] = (unsigned char)((code >> 8) & 0xff);
            n = 3;
        }
        else {
            pdata[0] = EXT4;
            pdata[1] = (unsigned char)(code & 0xff);
            pdata[2] = (unsigned char)((code >> 8) & 0xff);
            pdata[3] = (unsigned char)((code >> 16) & 0xff);
            pdata[4] = (unsigned char)((code >> 24) & 0xff);
            n = 5;
        }

        if (_Pickler_Write(self, pdata, n) < 0)
            goto error;
    }
    else {
  gen_global:
        if (self->proto >= 4) {
            const char stack_global_op = STACK_GLOBAL;

            if (save(self, module_name, 0) < 0)
                goto error;
            if (save(self, global_name, 0) < 0)
                goto error;

            if (_Pickler_Write(self, &stack_global_op, 1) < 0)
                goto error;
        }
        else {
            /* Generate a normal global opcode if we are using a pickle
               protocol < 4, or if the object is not registered in the
               extension registry. */
            PyObject *encoded;
            PyObject *(*unicode_encoder)(PyObject *);

            if (_Pickler_Write(self, &global_op, 1) < 0)
                goto error;

            /* For protocol < 3 and if the user didn't request against doing
               so, we convert module names to the old 2.x module names. */
            if (self->proto < 3 && self->fix_imports) {
                if (fix_imports(&module_name, &global_name) < 0) {
                    goto error;
                }
            }

            /* Since Python 3.0 now supports non-ASCII identifiers, we encode
               both the module name and the global name using UTF-8. We do so
               only when we are using the pickle protocol newer than version
               3. This is to ensure compatibility with older Unpickler running
               on Python 2.x. */
            if (self->proto == 3) {
                unicode_encoder = PyUnicode_AsUTF8String;
            }
            else {
                unicode_encoder = PyUnicode_AsASCIIString;
            }
            encoded = unicode_encoder(module_name);
            if (encoded == NULL) {
                if (PyErr_ExceptionMatches(PyExc_UnicodeEncodeError))
                    PyErr_Format(st->PicklingError,
                                 "can't pickle module identifier '%S' using "
                                 "pickle protocol %i",
                                 module_name, self->proto);
                goto error;
            }
            if (_Pickler_Write(self, PyBytes_AS_STRING(encoded),
                               PyBytes_GET_SIZE(encoded)) < 0) {
                Py_DECREF(encoded);
                goto error;
            }
            Py_DECREF(encoded);
            if(_Pickler_Write(self, "\n", 1) < 0)
                goto error;

            /* Save the name of the module. */
            encoded = unicode_encoder(global_name);
            if (encoded == NULL) {
                if (PyErr_ExceptionMatches(PyExc_UnicodeEncodeError))
                    PyErr_Format(st->PicklingError,
                                 "can't pickle global identifier '%S' using "
                                 "pickle protocol %i",
                                 global_name, self->proto);
                goto error;
            }
            if (_Pickler_Write(self, PyBytes_AS_STRING(encoded),
                               PyBytes_GET_SIZE(encoded)) < 0) {
                Py_DECREF(encoded);
                goto error;
            }
            Py_DECREF(encoded);
            if (_Pickler_Write(self, "\n", 1) < 0)
                goto error;
        }
        /* Memoize the object. */
        if (memo_put(self, obj) < 0)
            goto error;
    }

    if (0) {
  error:
        status = -1;
    }
    Py_XDECREF(module_name);
    Py_XDECREF(global_name);
    Py_XDECREF(module);

    return status;
}

static int
<<<<<<< HEAD
=======
save_ellipsis(PicklerObject *self, PyObject *obj)
{
    PyObject *str = PyUnicode_FromString("Ellipsis");
    int res;
    if (str == NULL)
        return -1;
    res = save_global(self, Py_Ellipsis, str);
    Py_DECREF(str);
    return res;
}

static int
save_notimplemented(PicklerObject *self, PyObject *obj)
{
    PyObject *str = PyUnicode_FromString("NotImplemented");
    int res;
    if (str == NULL)
        return -1;
    res = save_global(self, Py_NotImplemented, str);
    Py_DECREF(str);
    return res;
}

static int
save_singleton_type(PicklerObject *self, PyObject *obj, PyObject *singleton)
{
    PyObject *reduce_value;
    int status;

    reduce_value = Py_BuildValue("O(O)", &PyType_Type, singleton);
    if (reduce_value == NULL) {
        return -1;
    }
    status = save_reduce(self, reduce_value, obj);
    Py_DECREF(reduce_value);
    return status;
}

static int
save_type(PicklerObject *self, PyObject *obj)
{
    if (obj == (PyObject *)&PyNone_Type) {
        return save_singleton_type(self, obj, Py_None);
    }
    else if (obj == (PyObject *)&PyEllipsis_Type) {
        return save_singleton_type(self, obj, Py_Ellipsis);
    }
    else if (obj == (PyObject *)&PyNotImplemented_Type) {
        return save_singleton_type(self, obj, Py_NotImplemented);
    }
    return save_global(self, obj, NULL);
}

static int
>>>>>>> 19b6fa6e
save_pers(PicklerObject *self, PyObject *obj, PyObject *func)
{
    PyObject *pid = NULL;
    int status = 0;

    const char persid_op = PERSID;
    const char binpersid_op = BINPERSID;

    Py_INCREF(obj);
    pid = _Pickle_FastCall(func, obj);
    if (pid == NULL)
        return -1;

    if (pid != Py_None) {
        if (self->bin) {
            if (save(self, pid, 1) < 0 ||
                _Pickler_Write(self, &binpersid_op, 1) < 0)
                goto error;
        }
        else {
            PyObject *pid_str = NULL;
            char *pid_ascii_bytes;
            Py_ssize_t size;

            pid_str = PyObject_Str(pid);
            if (pid_str == NULL)
                goto error;

            /* XXX: Should it check whether the persistent id only contains
               ASCII characters? And what if the pid contains embedded
               newlines? */
            pid_ascii_bytes = _PyUnicode_AsStringAndSize(pid_str, &size);
            Py_DECREF(pid_str);
            if (pid_ascii_bytes == NULL)
                goto error;

            if (_Pickler_Write(self, &persid_op, 1) < 0 ||
                _Pickler_Write(self, pid_ascii_bytes, size) < 0 ||
                _Pickler_Write(self, "\n", 1) < 0)
                goto error;
        }
        status = 1;
    }

    if (0) {
  error:
        status = -1;
    }
    Py_XDECREF(pid);

    return status;
}

static PyObject *
get_class(PyObject *obj)
{
    PyObject *cls;
    _Py_IDENTIFIER(__class__);

    cls = _PyObject_GetAttrId(obj, &PyId___class__);
    if (cls == NULL) {
        if (PyErr_ExceptionMatches(PyExc_AttributeError)) {
            PyErr_Clear();
            cls = (PyObject *) Py_TYPE(obj);
            Py_INCREF(cls);
        }
    }
    return cls;
}

/* We're saving obj, and args is the 2-thru-5 tuple returned by the
 * appropriate __reduce__ method for obj.
 */
static int
save_reduce(PicklerObject *self, PyObject *args, PyObject *obj)
{
    PyObject *callable;
    PyObject *argtup;
    PyObject *state = NULL;
    PyObject *listitems = Py_None;
    PyObject *dictitems = Py_None;
    PickleState *st = _Pickle_GetGlobalState();
    Py_ssize_t size;
    int use_newobj = 0, use_newobj_ex = 0;

    const char reduce_op = REDUCE;
    const char build_op = BUILD;
    const char newobj_op = NEWOBJ;
    const char newobj_ex_op = NEWOBJ_EX;

    size = PyTuple_Size(args);
    if (size < 2 || size > 5) {
        PyErr_SetString(st->PicklingError, "tuple returned by "
                        "__reduce__ must contain 2 through 5 elements");
        return -1;
    }

    if (!PyArg_UnpackTuple(args, "save_reduce", 2, 5,
                           &callable, &argtup, &state, &listitems, &dictitems))
        return -1;

    if (!PyCallable_Check(callable)) {
        PyErr_SetString(st->PicklingError, "first item of the tuple "
                        "returned by __reduce__ must be callable");
        return -1;
    }
    if (!PyTuple_Check(argtup)) {
        PyErr_SetString(st->PicklingError, "second item of the tuple "
                        "returned by __reduce__ must be a tuple");
        return -1;
    }

    if (state == Py_None)
        state = NULL;

    if (listitems == Py_None)
        listitems = NULL;
    else if (!PyIter_Check(listitems)) {
        PyErr_Format(st->PicklingError, "fourth element of the tuple "
                     "returned by __reduce__ must be an iterator, not %s",
                     Py_TYPE(listitems)->tp_name);
        return -1;
    }

    if (dictitems == Py_None)
        dictitems = NULL;
    else if (!PyIter_Check(dictitems)) {
        PyErr_Format(st->PicklingError, "fifth element of the tuple "
                     "returned by __reduce__ must be an iterator, not %s",
                     Py_TYPE(dictitems)->tp_name);
        return -1;
    }

    if (self->proto >= 2) {
        PyObject *name;
        _Py_IDENTIFIER(__name__);

        name = _PyObject_GetAttrId(callable, &PyId___name__);
        if (name == NULL) {
            if (!PyErr_ExceptionMatches(PyExc_AttributeError)) {
                return -1;
            }
            PyErr_Clear();
        }
        else if (self->proto >= 4) {
            _Py_IDENTIFIER(__newobj_ex__);
            use_newobj_ex = PyUnicode_Check(name) &&
                PyUnicode_Compare(
                    name, _PyUnicode_FromId(&PyId___newobj_ex__)) == 0;
            Py_DECREF(name);
        }
        else {
            _Py_IDENTIFIER(__newobj__);
            use_newobj = PyUnicode_Check(name) &&
                PyUnicode_Compare(
                    name, _PyUnicode_FromId(&PyId___newobj__)) == 0;
            Py_DECREF(name);
        }
    }

    if (use_newobj_ex) {
        PyObject *cls;
        PyObject *args;
        PyObject *kwargs;

        if (Py_SIZE(argtup) != 3) {
            PyErr_Format(st->PicklingError,
                         "length of the NEWOBJ_EX argument tuple must be "
                         "exactly 3, not %zd", Py_SIZE(argtup));
            return -1;
        }

        cls = PyTuple_GET_ITEM(argtup, 0);
        if (!PyType_Check(cls)) {
            PyErr_Format(st->PicklingError, 
                         "first item from NEWOBJ_EX argument tuple must "
                         "be a class, not %.200s", Py_TYPE(cls)->tp_name);
            return -1;
        }
        args = PyTuple_GET_ITEM(argtup, 1);
        if (!PyTuple_Check(args)) {
            PyErr_Format(st->PicklingError, 
                         "second item from NEWOBJ_EX argument tuple must "
                         "be a tuple, not %.200s", Py_TYPE(args)->tp_name);
            return -1;
        }
        kwargs = PyTuple_GET_ITEM(argtup, 2);
        if (!PyDict_Check(kwargs)) {
            PyErr_Format(st->PicklingError, 
                         "third item from NEWOBJ_EX argument tuple must "
                         "be a dict, not %.200s", Py_TYPE(kwargs)->tp_name);
            return -1;
        }

        if (save(self, cls, 0) < 0 ||
            save(self, args, 0) < 0 ||
            save(self, kwargs, 0) < 0 ||
            _Pickler_Write(self, &newobj_ex_op, 1) < 0) {
            return -1;
        }
    }
    else if (use_newobj) {
        PyObject *cls;
        PyObject *newargtup;
        PyObject *obj_class;
        int p;

        /* Sanity checks. */
        if (Py_SIZE(argtup) < 1) {
            PyErr_SetString(st->PicklingError, "__newobj__ arglist is empty");
            return -1;
        }

        cls = PyTuple_GET_ITEM(argtup, 0);
        if (!PyType_Check(cls)) {
            PyErr_SetString(st->PicklingError, "args[0] from "
                            "__newobj__ args is not a type");
            return -1;
        }

        if (obj != NULL) {
            obj_class = get_class(obj);
            p = obj_class != cls;    /* true iff a problem */
            Py_DECREF(obj_class);
            if (p) {
                PyErr_SetString(st->PicklingError, "args[0] from "
                                "__newobj__ args has the wrong class");
                return -1;
            }
        }
        /* XXX: These calls save() are prone to infinite recursion. Imagine
           what happen if the value returned by the __reduce__() method of
           some extension type contains another object of the same type. Ouch!

           Here is a quick example, that I ran into, to illustrate what I
           mean:

             >>> import pickle, copyreg
             >>> copyreg.dispatch_table.pop(complex)
             >>> pickle.dumps(1+2j)
             Traceback (most recent call last):
               ...
             RuntimeError: maximum recursion depth exceeded

           Removing the complex class from copyreg.dispatch_table made the
           __reduce_ex__() method emit another complex object:

             >>> (1+1j).__reduce_ex__(2)
             (<function __newobj__ at 0xb7b71c3c>,
               (<class 'complex'>, (1+1j)), None, None, None)

           Thus when save() was called on newargstup (the 2nd item) recursion
           ensued. Of course, the bug was in the complex class which had a
           broken __getnewargs__() that emitted another complex object. But,
           the point, here, is it is quite easy to end up with a broken reduce
           function. */

        /* Save the class and its __new__ arguments. */
        if (save(self, cls, 0) < 0)
            return -1;

        newargtup = PyTuple_GetSlice(argtup, 1, Py_SIZE(argtup));
        if (newargtup == NULL)
            return -1;

        p = save(self, newargtup, 0);
        Py_DECREF(newargtup);
        if (p < 0)
            return -1;

        /* Add NEWOBJ opcode. */
        if (_Pickler_Write(self, &newobj_op, 1) < 0)
            return -1;
    }
    else { /* Not using NEWOBJ. */
        if (save(self, callable, 0) < 0 ||
            save(self, argtup, 0) < 0 ||
            _Pickler_Write(self, &reduce_op, 1) < 0)
            return -1;
    }

    /* obj can be NULL when save_reduce() is used directly. A NULL obj means
       the caller do not want to memoize the object. Not particularly useful,
       but that is to mimic the behavior save_reduce() in pickle.py when
       obj is None. */
    if (obj != NULL) {
        /* If the object is already in the memo, this means it is
           recursive. In this case, throw away everything we put on the
           stack, and fetch the object back from the memo. */
        if (PyMemoTable_Get(self->memo, obj)) {
            const char pop_op = POP;

            if (_Pickler_Write(self, &pop_op, 1) < 0)
                return -1;
            if (memo_get(self, obj) < 0)
                return -1;

            return 0;
        }
        else if (memo_put(self, obj) < 0)
            return -1;
    }

    if (listitems && batch_list(self, listitems) < 0)
        return -1;

    if (dictitems && batch_dict(self, dictitems) < 0)
        return -1;

    if (state) {
        if (save(self, state, 0) < 0 ||
            _Pickler_Write(self, &build_op, 1) < 0)
            return -1;
    }

    return 0;
}

static int
save(PicklerObject *self, PyObject *obj, int pers_save)
{
    PyTypeObject *type;
    PyObject *reduce_func = NULL;
    PyObject *reduce_value = NULL;
    int status = 0;

    if (_Pickler_OpcodeBoundary(self) < 0)
        return -1;

    if (Py_EnterRecursiveCall(" while pickling an object"))
        return -1;

    /* The extra pers_save argument is necessary to avoid calling save_pers()
       on its returned object. */
    if (!pers_save && self->pers_func) {
        /* save_pers() returns:
            -1   to signal an error;
             0   if it did nothing successfully;
             1   if a persistent id was saved.
         */
        if ((status = save_pers(self, obj, self->pers_func)) != 0)
            goto done;
    }

    type = Py_TYPE(obj);

    /* The old cPickle had an optimization that used switch-case statement
       dispatching on the first letter of the type name.  This has was removed
       since benchmarks shown that this optimization was actually slowing
       things down. */

    /* Atom types; these aren't memoized, so don't check the memo. */

    if (obj == Py_None) {
        status = save_none(self, obj);
        goto done;
    }
    else if (obj == Py_False || obj == Py_True) {
        status = save_bool(self, obj);
        goto done;
    }
    else if (type == &PyLong_Type) {
        status = save_long(self, obj);
        goto done;
    }
    else if (type == &PyFloat_Type) {
        status = save_float(self, obj);
        goto done;
    }

    /* Check the memo to see if it has the object. If so, generate
       a GET (or BINGET) opcode, instead of pickling the object
       once again. */
    if (PyMemoTable_Get(self->memo, obj)) {
        if (memo_get(self, obj) < 0)
            goto error;
        goto done;
    }

    if (type == &PyBytes_Type) {
        status = save_bytes(self, obj);
        goto done;
    }
    else if (type == &PyUnicode_Type) {
        status = save_unicode(self, obj);
        goto done;
    }
    else if (type == &PyDict_Type) {
        status = save_dict(self, obj);
        goto done;
    }
    else if (type == &PySet_Type) {
        status = save_set(self, obj);
        goto done;
    }
    else if (type == &PyFrozenSet_Type) {
        status = save_frozenset(self, obj);
        goto done;
    }
    else if (type == &PyList_Type) {
        status = save_list(self, obj);
        goto done;
    }
    else if (type == &PyTuple_Type) {
        status = save_tuple(self, obj);
        goto done;
    }
    else if (type == &PyType_Type) {
        status = save_type(self, obj);
        goto done;
    }
    else if (type == &PyFunction_Type) {
        status = save_global(self, obj, NULL);
        goto done;
    }

    /* XXX: This part needs some unit tests. */

    /* Get a reduction callable, and call it.  This may come from
     * self.dispatch_table, copyreg.dispatch_table, the object's
     * __reduce_ex__ method, or the object's __reduce__ method.
     */
    if (self->dispatch_table == NULL) {
        PickleState *st = _Pickle_GetGlobalState();
        reduce_func = PyDict_GetItemWithError(st->dispatch_table,
                                              (PyObject *)type);
        if (reduce_func == NULL) {
            if (PyErr_Occurred()) {
                goto error;
            }
        } else {
            /* PyDict_GetItemWithError() returns a borrowed reference.
               Increase the reference count to be consistent with
               PyObject_GetItem and _PyObject_GetAttrId used below. */
            Py_INCREF(reduce_func);
        }
    } else {
        reduce_func = PyObject_GetItem(self->dispatch_table,
                                       (PyObject *)type);
        if (reduce_func == NULL) {
            if (PyErr_ExceptionMatches(PyExc_KeyError))
                PyErr_Clear();
            else
                goto error;
        }
    }
    if (reduce_func != NULL) {
        Py_INCREF(obj);
        reduce_value = _Pickle_FastCall(reduce_func, obj);
    }
    else if (PyType_IsSubtype(type, &PyType_Type)) {
        status = save_global(self, obj, NULL);
        goto done;
    }
    else {
        _Py_IDENTIFIER(__reduce__);
        _Py_IDENTIFIER(__reduce_ex__);


        /* XXX: If the __reduce__ method is defined, __reduce_ex__ is
           automatically defined as __reduce__. While this is convenient, this
           make it impossible to know which method was actually called. Of
           course, this is not a big deal. But still, it would be nice to let
           the user know which method was called when something go
           wrong. Incidentally, this means if __reduce_ex__ is not defined, we
           don't actually have to check for a __reduce__ method. */

        /* Check for a __reduce_ex__ method. */
        reduce_func = _PyObject_GetAttrId(obj, &PyId___reduce_ex__);
        if (reduce_func != NULL) {
            PyObject *proto;
            proto = PyLong_FromLong(self->proto);
            if (proto != NULL) {
                reduce_value = _Pickle_FastCall(reduce_func, proto);
            }
        }
        else {
            PickleState *st = _Pickle_GetGlobalState();

            if (PyErr_ExceptionMatches(PyExc_AttributeError)) {
                PyErr_Clear();
            }
            else {
                goto error;
            }
            /* Check for a __reduce__ method. */
            reduce_func = _PyObject_GetAttrId(obj, &PyId___reduce__);
            if (reduce_func != NULL) {
                PyObject *empty_tuple = PyTuple_New(0);
                reduce_value = PyObject_Call(reduce_func, empty_tuple,
                                             NULL);
                Py_DECREF(empty_tuple);
            }
            else {
                PyErr_Format(st->PicklingError,
                             "can't pickle '%.200s' object: %R",
                             type->tp_name, obj);
                goto error;
            }
        }
    }

    if (reduce_value == NULL)
        goto error;

    if (PyUnicode_Check(reduce_value)) {
        status = save_global(self, obj, reduce_value);
        goto done;
    }

    if (!PyTuple_Check(reduce_value)) {
        PickleState *st = _Pickle_GetGlobalState();
        PyErr_SetString(st->PicklingError,
                        "__reduce__ must return a string or tuple");
        goto error;
    }

    status = save_reduce(self, reduce_value, obj);

    if (0) {
  error:
        status = -1;
    }
  done:

    Py_LeaveRecursiveCall();
    Py_XDECREF(reduce_func);
    Py_XDECREF(reduce_value);

    return status;
}

static int
dump(PicklerObject *self, PyObject *obj)
{
    const char stop_op = STOP;

    if (self->proto >= 2) {
        char header[2];

        header[0] = PROTO;
        assert(self->proto >= 0 && self->proto < 256);
        header[1] = (unsigned char)self->proto;
        if (_Pickler_Write(self, header, 2) < 0)
            return -1;
        if (self->proto >= 4)
            self->framing = 1;
    }

    if (save(self, obj, 0) < 0 ||
        _Pickler_Write(self, &stop_op, 1) < 0)
        return -1;

    return 0;
}

/*[clinic]

_pickle.Pickler.clear_memo

  self: PicklerObject

Clears the pickler's "memo".

The memo is the data structure that remembers which objects the
pickler has already seen, so that shared or recursive objects are
pickled by reference and not by value.  This method is useful when
re-using picklers.
[clinic]*/

PyDoc_STRVAR(_pickle_Pickler_clear_memo__doc__,
"clear_memo()\n"
"Clears the pickler\'s \"memo\".\n"
"\n"
"The memo is the data structure that remembers which objects the\n"
"pickler has already seen, so that shared or recursive objects are\n"
"pickled by reference and not by value.  This method is useful when\n"
"re-using picklers.");

#define _PICKLE_PICKLER_CLEAR_MEMO_METHODDEF    \
    {"clear_memo", (PyCFunction)_pickle_Pickler_clear_memo, METH_NOARGS, _pickle_Pickler_clear_memo__doc__},

static PyObject *
_pickle_Pickler_clear_memo(PicklerObject *self)
/*[clinic checksum: 9c32be7e7a17ff82a81aae409d0d4f469033a5b2]*/
{
    if (self->memo)
        PyMemoTable_Clear(self->memo);

    Py_RETURN_NONE;
}

/*[clinic]

_pickle.Pickler.dump

  self: PicklerObject
  obj: object
  /

Write a pickled representation of the given object to the open file.
[clinic]*/

PyDoc_STRVAR(_pickle_Pickler_dump__doc__,
"dump(obj)\n"
"Write a pickled representation of the given object to the open file.");

#define _PICKLE_PICKLER_DUMP_METHODDEF    \
    {"dump", (PyCFunction)_pickle_Pickler_dump, METH_O, _pickle_Pickler_dump__doc__},

static PyObject *
_pickle_Pickler_dump(PicklerObject *self, PyObject *obj)
/*[clinic checksum: b72a69ec98737fabf66dae7c5a3210178bdbd3e6]*/
{
    /* Check whether the Pickler was initialized correctly (issue3664).
       Developers often forget to call __init__() in their subclasses, which
       would trigger a segfault without this check. */
    if (self->write == NULL) {
        PickleState *st = _Pickle_GetGlobalState();
        PyErr_Format(st->PicklingError,
                     "Pickler.__init__() was not called by %s.__init__()",
                     Py_TYPE(self)->tp_name);
        return NULL;
    }

    if (_Pickler_ClearBuffer(self) < 0)
        return NULL;

    if (dump(self, obj) < 0)
        return NULL;

    if (_Pickler_FlushToFile(self) < 0)
        return NULL;

    Py_RETURN_NONE;
}

static struct PyMethodDef Pickler_methods[] = {
    _PICKLE_PICKLER_DUMP_METHODDEF
    _PICKLE_PICKLER_CLEAR_MEMO_METHODDEF
    {NULL, NULL}                /* sentinel */
};

static void
Pickler_dealloc(PicklerObject *self)
{
    PyObject_GC_UnTrack(self);

    Py_XDECREF(self->output_buffer);
    Py_XDECREF(self->write);
    Py_XDECREF(self->pers_func);
    Py_XDECREF(self->dispatch_table);
    Py_XDECREF(self->fast_memo);

    PyMemoTable_Del(self->memo);

    Py_TYPE(self)->tp_free((PyObject *)self);
}

static int
Pickler_traverse(PicklerObject *self, visitproc visit, void *arg)
{
    Py_VISIT(self->write);
    Py_VISIT(self->pers_func);
    Py_VISIT(self->dispatch_table);
    Py_VISIT(self->fast_memo);
    return 0;
}

static int
Pickler_clear(PicklerObject *self)
{
    Py_CLEAR(self->output_buffer);
    Py_CLEAR(self->write);
    Py_CLEAR(self->pers_func);
    Py_CLEAR(self->dispatch_table);
    Py_CLEAR(self->fast_memo);

    if (self->memo != NULL) {
        PyMemoTable *memo = self->memo;
        self->memo = NULL;
        PyMemoTable_Del(memo);
    }
    return 0;
}


/*[clinic]

_pickle.Pickler.__init__

  self: PicklerObject
  file: object
  protocol: object = NULL
  fix_imports: bool = True

This takes a binary file for writing a pickle data stream.

The optional protocol argument tells the pickler to use the
given protocol; supported protocols are 0, 1, 2, 3 and 4.  The
default protocol is 3; a backward-incompatible protocol designed for
Python 3.

Specifying a negative protocol version selects the highest
protocol version supported.  The higher the protocol used, the
more recent the version of Python needed to read the pickle
produced.

The file argument must have a write() method that accepts a single
bytes argument. It can thus be a file object opened for binary
writing, a io.BytesIO instance, or any other custom object that
meets this interface.

If fix_imports is True and protocol is less than 3, pickle will try to
map the new Python 3 names to the old module names used in Python 2,
so that the pickle data stream is readable with Python 2.
[clinic]*/

PyDoc_STRVAR(_pickle_Pickler___init____doc__,
"__init__(file, protocol=None, fix_imports=True)\n"
"This takes a binary file for writing a pickle data stream.\n"
"\n"
"The optional protocol argument tells the pickler to use the\n"
"given protocol; supported protocols are 0, 1, 2, 3 and 4.  The\n"
"default protocol is 3; a backward-incompatible protocol designed for\n"
"Python 3.\n"
"\n"
"Specifying a negative protocol version selects the highest\n"
"protocol version supported.  The higher the protocol used, the\n"
"more recent the version of Python needed to read the pickle\n"
"produced.\n"
"\n"
"The file argument must have a write() method that accepts a single\n"
"bytes argument. It can thus be a file object opened for binary\n"
"writing, a io.BytesIO instance, or any other custom object that\n"
"meets this interface.\n"
"\n"
"If fix_imports is True and protocol is less than 3, pickle will try to\n"
"map the new Python 3 names to the old module names used in Python 2,\n"
"so that the pickle data stream is readable with Python 2.");

#define _PICKLE_PICKLER___INIT___METHODDEF    \
    {"__init__", (PyCFunction)_pickle_Pickler___init__, METH_VARARGS|METH_KEYWORDS, _pickle_Pickler___init____doc__},

static PyObject *
_pickle_Pickler___init___impl(PicklerObject *self, PyObject *file, PyObject *protocol, int fix_imports);

static PyObject *
_pickle_Pickler___init__(PyObject *self, PyObject *args, PyObject *kwargs)
{
    PyObject *return_value = NULL;
    static char *_keywords[] = {"file", "protocol", "fix_imports", NULL};
    PyObject *file;
    PyObject *protocol = NULL;
    int fix_imports = 1;

    if (!PyArg_ParseTupleAndKeywords(args, kwargs,
        "O|Op:__init__", _keywords,
        &file, &protocol, &fix_imports))
        goto exit;
    return_value = _pickle_Pickler___init___impl((PicklerObject *)self, file, protocol, fix_imports);

exit:
    return return_value;
}

static PyObject *
_pickle_Pickler___init___impl(PicklerObject *self, PyObject *file, PyObject *protocol, int fix_imports)
/*[clinic checksum: c99ff417bd703a74affc4b708167e56e135e8969]*/
{
    _Py_IDENTIFIER(persistent_id);
    _Py_IDENTIFIER(dispatch_table);

    /* In case of multiple __init__() calls, clear previous content. */
    if (self->write != NULL)
        (void)Pickler_clear(self);

    if (_Pickler_SetProtocol(self, protocol, fix_imports) < 0)
        return NULL;

    if (_Pickler_SetOutputStream(self, file) < 0)
        return NULL;

    /* memo and output_buffer may have already been created in _Pickler_New */
    if (self->memo == NULL) {
        self->memo = PyMemoTable_New();
        if (self->memo == NULL)
            return NULL;
    }
    self->output_len = 0;
    if (self->output_buffer == NULL) {
        self->max_output_len = WRITE_BUF_SIZE;
        self->output_buffer = PyBytes_FromStringAndSize(NULL,
                                                        self->max_output_len);
        if (self->output_buffer == NULL)
            return NULL;
    }

    self->fast = 0;
    self->fast_nesting = 0;
    self->fast_memo = NULL;
    self->pers_func = NULL;
    if (_PyObject_HasAttrId((PyObject *)self, &PyId_persistent_id)) {
        self->pers_func = _PyObject_GetAttrId((PyObject *)self,
                                              &PyId_persistent_id);
        if (self->pers_func == NULL)
            return NULL;
    }
    self->dispatch_table = NULL;
    if (_PyObject_HasAttrId((PyObject *)self, &PyId_dispatch_table)) {
        self->dispatch_table = _PyObject_GetAttrId((PyObject *)self,
                                                   &PyId_dispatch_table);
        if (self->dispatch_table == NULL)
            return NULL;
    }

    Py_RETURN_NONE;
}

/* Wrap the Clinic generated signature to slot it in tp_init. */
static int
Pickler_init(PyObject *self, PyObject *args, PyObject *kwargs)
{
    PyObject *result = _pickle_Pickler___init__(self, args, kwargs);
    if (result == NULL) {
        return -1;
    }
    Py_DECREF(result);
    return 0;
}

/* Define a proxy object for the Pickler's internal memo object. This is to
 * avoid breaking code like:
 *  pickler.memo.clear()
 * and
 *  pickler.memo = saved_memo
 * Is this a good idea? Not really, but we don't want to break code that uses
 * it. Note that we don't implement the entire mapping API here. This is
 * intentional, as these should be treated as black-box implementation details.
 */

typedef struct {
    PyObject_HEAD
    PicklerObject *pickler; /* Pickler whose memo table we're proxying. */
} PicklerMemoProxyObject;

/*[clinic]
_pickle.PicklerMemoProxy.clear

  self: PicklerMemoProxyObject

Remove all items from memo.
[clinic]*/

PyDoc_STRVAR(_pickle_PicklerMemoProxy_clear__doc__,
"clear()\n"
"Remove all items from memo.");

#define _PICKLE_PICKLERMEMOPROXY_CLEAR_METHODDEF    \
    {"clear", (PyCFunction)_pickle_PicklerMemoProxy_clear, METH_NOARGS, _pickle_PicklerMemoProxy_clear__doc__},

static PyObject *
_pickle_PicklerMemoProxy_clear(PicklerMemoProxyObject *self)
/*[clinic checksum: 507f13938721992e175a3e58b5ad02620045a1cc]*/
{
    if (self->pickler->memo)
        PyMemoTable_Clear(self->pickler->memo);
    Py_RETURN_NONE;
}

/*[clinic]
_pickle.PicklerMemoProxy.copy

  self: PicklerMemoProxyObject

Copy the memo to a new object.
[clinic]*/

PyDoc_STRVAR(_pickle_PicklerMemoProxy_copy__doc__,
"copy()\n"
"Copy the memo to a new object.");

#define _PICKLE_PICKLERMEMOPROXY_COPY_METHODDEF    \
    {"copy", (PyCFunction)_pickle_PicklerMemoProxy_copy, METH_NOARGS, _pickle_PicklerMemoProxy_copy__doc__},

static PyObject *
_pickle_PicklerMemoProxy_copy(PicklerMemoProxyObject *self)
/*[clinic checksum: 73a5117ab354290ebdbe07bd0bf7232d0936a69d]*/
{
    Py_ssize_t i;
    PyMemoTable *memo;
    PyObject *new_memo = PyDict_New();
    if (new_memo == NULL)
        return NULL;

    memo = self->pickler->memo;
    for (i = 0; i < memo->mt_allocated; ++i) {
        PyMemoEntry entry = memo->mt_table[i];
        if (entry.me_key != NULL) {
            int status;
            PyObject *key, *value;

            key = PyLong_FromVoidPtr(entry.me_key);
            value = Py_BuildValue("nO", entry.me_value, entry.me_key);

            if (key == NULL || value == NULL) {
                Py_XDECREF(key);
                Py_XDECREF(value);
                goto error;
            }
            status = PyDict_SetItem(new_memo, key, value);
            Py_DECREF(key);
            Py_DECREF(value);
            if (status < 0)
                goto error;
        }
    }
    return new_memo;

  error:
    Py_XDECREF(new_memo);
    return NULL;
}

/*[clinic]
_pickle.PicklerMemoProxy.__reduce__

  self: PicklerMemoProxyObject

Implement pickle support.
[clinic]*/

PyDoc_STRVAR(_pickle_PicklerMemoProxy___reduce____doc__,
"__reduce__()\n"
"Implement pickle support.");

#define _PICKLE_PICKLERMEMOPROXY___REDUCE___METHODDEF    \
    {"__reduce__", (PyCFunction)_pickle_PicklerMemoProxy___reduce__, METH_NOARGS, _pickle_PicklerMemoProxy___reduce____doc__},

static PyObject *
_pickle_PicklerMemoProxy___reduce__(PicklerMemoProxyObject *self)
/*[clinic checksum: 40f0bf7a9b161e77130674f0481bda0a0184dcce]*/
{
    PyObject *reduce_value, *dict_args;
    PyObject *contents = _pickle_PicklerMemoProxy_copy(self);
    if (contents == NULL)
        return NULL;

    reduce_value = PyTuple_New(2);
    if (reduce_value == NULL) {
        Py_DECREF(contents);
        return NULL;
    }
    dict_args = PyTuple_New(1);
    if (dict_args == NULL) {
        Py_DECREF(contents);
        Py_DECREF(reduce_value);
        return NULL;
    }
    PyTuple_SET_ITEM(dict_args, 0, contents);
    Py_INCREF((PyObject *)&PyDict_Type);
    PyTuple_SET_ITEM(reduce_value, 0, (PyObject *)&PyDict_Type);
    PyTuple_SET_ITEM(reduce_value, 1, dict_args);
    return reduce_value;
}

static PyMethodDef picklerproxy_methods[] = {
    _PICKLE_PICKLERMEMOPROXY_CLEAR_METHODDEF
    _PICKLE_PICKLERMEMOPROXY_COPY_METHODDEF
    _PICKLE_PICKLERMEMOPROXY___REDUCE___METHODDEF
    {NULL, NULL} /* sentinel */
};

static void
PicklerMemoProxy_dealloc(PicklerMemoProxyObject *self)
{
    PyObject_GC_UnTrack(self);
    Py_XDECREF(self->pickler);
    PyObject_GC_Del((PyObject *)self);
}

static int
PicklerMemoProxy_traverse(PicklerMemoProxyObject *self,
                          visitproc visit, void *arg)
{
    Py_VISIT(self->pickler);
    return 0;
}

static int
PicklerMemoProxy_clear(PicklerMemoProxyObject *self)
{
    Py_CLEAR(self->pickler);
    return 0;
}

static PyTypeObject PicklerMemoProxyType = {
    PyVarObject_HEAD_INIT(NULL, 0)
    "_pickle.PicklerMemoProxy",                 /*tp_name*/
    sizeof(PicklerMemoProxyObject),             /*tp_basicsize*/
    0,
    (destructor)PicklerMemoProxy_dealloc,       /* tp_dealloc */
    0,                                          /* tp_print */
    0,                                          /* tp_getattr */
    0,                                          /* tp_setattr */
    0,                                          /* tp_compare */
    0,                                          /* tp_repr */
    0,                                          /* tp_as_number */
    0,                                          /* tp_as_sequence */
    0,                                          /* tp_as_mapping */
    PyObject_HashNotImplemented,                /* tp_hash */
    0,                                          /* tp_call */
    0,                                          /* tp_str */
    PyObject_GenericGetAttr,                    /* tp_getattro */
    PyObject_GenericSetAttr,                    /* tp_setattro */
    0,                                          /* tp_as_buffer */
    Py_TPFLAGS_DEFAULT | Py_TPFLAGS_BASETYPE | Py_TPFLAGS_HAVE_GC,
    0,                                          /* tp_doc */
    (traverseproc)PicklerMemoProxy_traverse,    /* tp_traverse */
    (inquiry)PicklerMemoProxy_clear,            /* tp_clear */
    0,                                          /* tp_richcompare */
    0,                                          /* tp_weaklistoffset */
    0,                                          /* tp_iter */
    0,                                          /* tp_iternext */
    picklerproxy_methods,                       /* tp_methods */
};

static PyObject *
PicklerMemoProxy_New(PicklerObject *pickler)
{
    PicklerMemoProxyObject *self;

    self = PyObject_GC_New(PicklerMemoProxyObject, &PicklerMemoProxyType);
    if (self == NULL)
        return NULL;
    Py_INCREF(pickler);
    self->pickler = pickler;
    PyObject_GC_Track(self);
    return (PyObject *)self;
}

/*****************************************************************************/

static PyObject *
Pickler_get_memo(PicklerObject *self)
{
    return PicklerMemoProxy_New(self);
}

static int
Pickler_set_memo(PicklerObject *self, PyObject *obj)
{
    PyMemoTable *new_memo = NULL;

    if (obj == NULL) {
        PyErr_SetString(PyExc_TypeError,
                        "attribute deletion is not supported");
        return -1;
    }

    if (Py_TYPE(obj) == &PicklerMemoProxyType) {
        PicklerObject *pickler =
            ((PicklerMemoProxyObject *)obj)->pickler;

        new_memo = PyMemoTable_Copy(pickler->memo);
        if (new_memo == NULL)
            return -1;
    }
    else if (PyDict_Check(obj)) {
        Py_ssize_t i = 0;
        PyObject *key, *value;

        new_memo = PyMemoTable_New();
        if (new_memo == NULL)
            return -1;

        while (PyDict_Next(obj, &i, &key, &value)) {
            Py_ssize_t memo_id;
            PyObject *memo_obj;

            if (!PyTuple_Check(value) || Py_SIZE(value) != 2) {
                PyErr_SetString(PyExc_TypeError,
                                "'memo' values must be 2-item tuples");
                goto error;
            }
            memo_id = PyLong_AsSsize_t(PyTuple_GET_ITEM(value, 0));
            if (memo_id == -1 && PyErr_Occurred())
                goto error;
            memo_obj = PyTuple_GET_ITEM(value, 1);
            if (PyMemoTable_Set(new_memo, memo_obj, memo_id) < 0)
                goto error;
        }
    }
    else {
        PyErr_Format(PyExc_TypeError,
                     "'memo' attribute must be an PicklerMemoProxy object"
                     "or dict, not %.200s", Py_TYPE(obj)->tp_name);
        return -1;
    }

    PyMemoTable_Del(self->memo);
    self->memo = new_memo;

    return 0;

  error:
    if (new_memo)
        PyMemoTable_Del(new_memo);
    return -1;
}

static PyObject *
Pickler_get_persid(PicklerObject *self)
{
    if (self->pers_func == NULL)
        PyErr_SetString(PyExc_AttributeError, "persistent_id");
    else
        Py_INCREF(self->pers_func);
    return self->pers_func;
}

static int
Pickler_set_persid(PicklerObject *self, PyObject *value)
{
    PyObject *tmp;

    if (value == NULL) {
        PyErr_SetString(PyExc_TypeError,
                        "attribute deletion is not supported");
        return -1;
    }
    if (!PyCallable_Check(value)) {
        PyErr_SetString(PyExc_TypeError,
                        "persistent_id must be a callable taking one argument");
        return -1;
    }

    tmp = self->pers_func;
    Py_INCREF(value);
    self->pers_func = value;
    Py_XDECREF(tmp);      /* self->pers_func can be NULL, so be careful. */

    return 0;
}

static PyMemberDef Pickler_members[] = {
    {"bin", T_INT, offsetof(PicklerObject, bin)},
    {"fast", T_INT, offsetof(PicklerObject, fast)},
    {"dispatch_table", T_OBJECT_EX, offsetof(PicklerObject, dispatch_table)},
    {NULL}
};

static PyGetSetDef Pickler_getsets[] = {
    {"memo",          (getter)Pickler_get_memo,
                      (setter)Pickler_set_memo},
    {"persistent_id", (getter)Pickler_get_persid,
                      (setter)Pickler_set_persid},
    {NULL}
};

static PyTypeObject Pickler_Type = {
    PyVarObject_HEAD_INIT(NULL, 0)
    "_pickle.Pickler"  ,                /*tp_name*/
    sizeof(PicklerObject),              /*tp_basicsize*/
    0,                                  /*tp_itemsize*/
    (destructor)Pickler_dealloc,        /*tp_dealloc*/
    0,                                  /*tp_print*/
    0,                                  /*tp_getattr*/
    0,                                  /*tp_setattr*/
    0,                                  /*tp_reserved*/
    0,                                  /*tp_repr*/
    0,                                  /*tp_as_number*/
    0,                                  /*tp_as_sequence*/
    0,                                  /*tp_as_mapping*/
    0,                                  /*tp_hash*/
    0,                                  /*tp_call*/
    0,                                  /*tp_str*/
    0,                                  /*tp_getattro*/
    0,                                  /*tp_setattro*/
    0,                                  /*tp_as_buffer*/
    Py_TPFLAGS_DEFAULT | Py_TPFLAGS_BASETYPE | Py_TPFLAGS_HAVE_GC,
    _pickle_Pickler___init____doc__,    /*tp_doc*/
    (traverseproc)Pickler_traverse,     /*tp_traverse*/
    (inquiry)Pickler_clear,             /*tp_clear*/
    0,                                  /*tp_richcompare*/
    0,                                  /*tp_weaklistoffset*/
    0,                                  /*tp_iter*/
    0,                                  /*tp_iternext*/
    Pickler_methods,                    /*tp_methods*/
    Pickler_members,                    /*tp_members*/
    Pickler_getsets,                    /*tp_getset*/
    0,                                  /*tp_base*/
    0,                                  /*tp_dict*/
    0,                                  /*tp_descr_get*/
    0,                                  /*tp_descr_set*/
    0,                                  /*tp_dictoffset*/
    Pickler_init,                       /*tp_init*/
    PyType_GenericAlloc,                /*tp_alloc*/
    PyType_GenericNew,                  /*tp_new*/
    PyObject_GC_Del,                    /*tp_free*/
    0,                                  /*tp_is_gc*/
};

/* Temporary helper for calling self.find_class().

   XXX: It would be nice to able to avoid Python function call overhead, by
   using directly the C version of find_class(), when find_class() is not
   overridden by a subclass. Although, this could become rather hackish. A
   simpler optimization would be to call the C function when self is not a
   subclass instance. */
static PyObject *
find_class(UnpicklerObject *self, PyObject *module_name, PyObject *global_name)
{
    _Py_IDENTIFIER(find_class);

    return _PyObject_CallMethodId((PyObject *)self, &PyId_find_class, "OO",
                                  module_name, global_name);
}

static Py_ssize_t
marker(UnpicklerObject *self)
{
    PickleState *st = _Pickle_GetGlobalState();
    if (self->num_marks < 1) {
        PyErr_SetString(st->UnpicklingError, "could not find MARK");
        return -1;
    }

    return self->marks[--self->num_marks];
}

static int
load_none(UnpicklerObject *self)
{
    PDATA_APPEND(self->stack, Py_None, -1);
    return 0;
}

static int
bad_readline(void)
{
    PickleState *st = _Pickle_GetGlobalState();
    PyErr_SetString(st->UnpicklingError, "pickle data was truncated");
    return -1;
}

static int
load_int(UnpicklerObject *self)
{
    PyObject *value;
    char *endptr, *s;
    Py_ssize_t len;
    long x;

    if ((len = _Unpickler_Readline(self, &s)) < 0)
        return -1;
    if (len < 2)
        return bad_readline();

    errno = 0;
    /* XXX: Should the base argument of strtol() be explicitly set to 10?
       XXX(avassalotti): Should this uses PyOS_strtol()? */
    x = strtol(s, &endptr, 0);

    if (errno || (*endptr != '\n' && *endptr != '\0')) {
        /* Hm, maybe we've got something long.  Let's try reading
         * it as a Python int object. */
        errno = 0;
        /* XXX: Same thing about the base here. */
        value = PyLong_FromString(s, NULL, 0);
        if (value == NULL) {
            PyErr_SetString(PyExc_ValueError,
                            "could not convert string to int");
            return -1;
        }
    }
    else {
        if (len == 3 && (x == 0 || x == 1)) {
            if ((value = PyBool_FromLong(x)) == NULL)
                return -1;
        }
        else {
            if ((value = PyLong_FromLong(x)) == NULL)
                return -1;
        }
    }

    PDATA_PUSH(self->stack, value, -1);
    return 0;
}

static int
load_bool(UnpicklerObject *self, PyObject *boolean)
{
    assert(boolean == Py_True || boolean == Py_False);
    PDATA_APPEND(self->stack, boolean, -1);
    return 0;
}

/* s contains x bytes of an unsigned little-endian integer.  Return its value
 * as a C Py_ssize_t, or -1 if it's higher than PY_SSIZE_T_MAX.
 */
static Py_ssize_t
calc_binsize(char *bytes, int nbytes)
{
    unsigned char *s = (unsigned char *)bytes;
    int i;
    size_t x = 0;

    for (i = 0; i < nbytes && i < sizeof(size_t); i++) {
        x |= (size_t) s[i] << (8 * i);
    }

    if (x > PY_SSIZE_T_MAX)
        return -1;
    else
        return (Py_ssize_t) x;
}

/* s contains x bytes of a little-endian integer.  Return its value as a
 * C int.  Obscure:  when x is 1 or 2, this is an unsigned little-endian
 * int, but when x is 4 it's a signed one.  This is an historical source
 * of x-platform bugs.
 */
static long
calc_binint(char *bytes, int nbytes)
{
    unsigned char *s = (unsigned char *)bytes;
    int i;
    long x = 0;

    for (i = 0; i < nbytes; i++) {
        x |= (long)s[i] << (8 * i);
    }

    /* Unlike BININT1 and BININT2, BININT (more accurately BININT4)
     * is signed, so on a box with longs bigger than 4 bytes we need
     * to extend a BININT's sign bit to the full width.
     */
    if (SIZEOF_LONG > 4 && nbytes == 4) {
        x |= -(x & (1L << 31));
    }

    return x;
}

static int
load_binintx(UnpicklerObject *self, char *s, int size)
{
    PyObject *value;
    long x;

    x = calc_binint(s, size);

    if ((value = PyLong_FromLong(x)) == NULL)
        return -1;

    PDATA_PUSH(self->stack, value, -1);
    return 0;
}

static int
load_binint(UnpicklerObject *self)
{
    char *s;

    if (_Unpickler_Read(self, &s, 4) < 0)
        return -1;

    return load_binintx(self, s, 4);
}

static int
load_binint1(UnpicklerObject *self)
{
    char *s;

    if (_Unpickler_Read(self, &s, 1) < 0)
        return -1;

    return load_binintx(self, s, 1);
}

static int
load_binint2(UnpicklerObject *self)
{
    char *s;

    if (_Unpickler_Read(self, &s, 2) < 0)
        return -1;

    return load_binintx(self, s, 2);
}

static int
load_long(UnpicklerObject *self)
{
    PyObject *value;
    char *s;
    Py_ssize_t len;

    if ((len = _Unpickler_Readline(self, &s)) < 0)
        return -1;
    if (len < 2)
        return bad_readline();

    /* s[len-2] will usually be 'L' (and s[len-1] is '\n'); we need to remove
       the 'L' before calling PyLong_FromString.  In order to maintain
       compatibility with Python 3.0.0, we don't actually *require*
       the 'L' to be present. */
    if (s[len-2] == 'L')
        s[len-2] = '\0';
    /* XXX: Should the base argument explicitly set to 10? */
    value = PyLong_FromString(s, NULL, 0);
    if (value == NULL)
        return -1;

    PDATA_PUSH(self->stack, value, -1);
    return 0;
}

/* 'size' bytes contain the # of bytes of little-endian 256's-complement
 * data following.
 */
static int
load_counted_long(UnpicklerObject *self, int size)
{
    PyObject *value;
    char *nbytes;
    char *pdata;

    assert(size == 1 || size == 4);
    if (_Unpickler_Read(self, &nbytes, size) < 0)
        return -1;

    size = calc_binint(nbytes, size);
    if (size < 0) {
        PickleState *st = _Pickle_GetGlobalState();
        /* Corrupt or hostile pickle -- we never write one like this */
        PyErr_SetString(st->UnpicklingError,
                        "LONG pickle has negative byte count");
        return -1;
    }

    if (size == 0)
        value = PyLong_FromLong(0L);
    else {
        /* Read the raw little-endian bytes and convert. */
        if (_Unpickler_Read(self, &pdata, size) < 0)
            return -1;
        value = _PyLong_FromByteArray((unsigned char *)pdata, (size_t)size,
                                      1 /* little endian */ , 1 /* signed */ );
    }
    if (value == NULL)
        return -1;
    PDATA_PUSH(self->stack, value, -1);
    return 0;
}

static int
load_float(UnpicklerObject *self)
{
    PyObject *value;
    char *endptr, *s;
    Py_ssize_t len;
    double d;

    if ((len = _Unpickler_Readline(self, &s)) < 0)
        return -1;
    if (len < 2)
        return bad_readline();

    errno = 0;
    d = PyOS_string_to_double(s, &endptr, PyExc_OverflowError);
    if (d == -1.0 && PyErr_Occurred())
        return -1;
    if ((endptr[0] != '\n') && (endptr[0] != '\0')) {
        PyErr_SetString(PyExc_ValueError, "could not convert string to float");
        return -1;
    }
    value = PyFloat_FromDouble(d);
    if (value == NULL)
        return -1;

    PDATA_PUSH(self->stack, value, -1);
    return 0;
}

static int
load_binfloat(UnpicklerObject *self)
{
    PyObject *value;
    double x;
    char *s;

    if (_Unpickler_Read(self, &s, 8) < 0)
        return -1;

    x = _PyFloat_Unpack8((unsigned char *)s, 0);
    if (x == -1.0 && PyErr_Occurred())
        return -1;

    if ((value = PyFloat_FromDouble(x)) == NULL)
        return -1;

    PDATA_PUSH(self->stack, value, -1);
    return 0;
}

static int
load_string(UnpicklerObject *self)
{
    PyObject *bytes;
    PyObject *str = NULL;
    Py_ssize_t len;
    char *s, *p;

    if ((len = _Unpickler_Readline(self, &s)) < 0)
        return -1;
    /* Strip the newline */
    len--;
    /* Strip outermost quotes */
    if (len >= 2 && s[0] == s[len - 1] && (s[0] == '\'' || s[0] == '"')) {
        p = s + 1;
        len -= 2;
    }
    else {
        PickleState *st = _Pickle_GetGlobalState();
        PyErr_SetString(st->UnpicklingError,
                        "the STRING opcode argument must be quoted");
        return -1;
    }
    assert(len >= 0);

    /* Use the PyBytes API to decode the string, since that is what is used
       to encode, and then coerce the result to Unicode. */
    bytes = PyBytes_DecodeEscape(p, len, NULL, 0, NULL);
    if (bytes == NULL)
        return -1;
    str = PyUnicode_FromEncodedObject(bytes, self->encoding, self->errors);
    Py_DECREF(bytes);
    if (str == NULL)
        return -1;

    PDATA_PUSH(self->stack, str, -1);
    return 0;
}

static int
load_counted_binbytes(UnpicklerObject *self, int nbytes)
{
    PyObject *bytes;
    Py_ssize_t size;
    char *s;

    if (_Unpickler_Read(self, &s, nbytes) < 0)
        return -1;

    size = calc_binsize(s, nbytes);
    if (size < 0) {
        PyErr_Format(PyExc_OverflowError,
                     "BINBYTES exceeds system's maximum size of %zd bytes",
                     PY_SSIZE_T_MAX);
        return -1;
    }

    if (_Unpickler_Read(self, &s, size) < 0)
        return -1;

    bytes = PyBytes_FromStringAndSize(s, size);
    if (bytes == NULL)
        return -1;

    PDATA_PUSH(self->stack, bytes, -1);
    return 0;
}

static int
load_counted_binstring(UnpicklerObject *self, int nbytes)
{
    PyObject *str;
    Py_ssize_t size;
    char *s;

    if (_Unpickler_Read(self, &s, nbytes) < 0)
        return -1;

    size = calc_binsize(s, nbytes);
    if (size < 0) {
        PickleState *st = _Pickle_GetGlobalState();
        PyErr_Format(st->UnpicklingError,
                     "BINSTRING exceeds system's maximum size of %zd bytes",
                     PY_SSIZE_T_MAX);
        return -1;
    }

    if (_Unpickler_Read(self, &s, size) < 0)
        return -1;
    /* Convert Python 2.x strings to unicode. */
    str = PyUnicode_Decode(s, size, self->encoding, self->errors);
    if (str == NULL)
        return -1;

    PDATA_PUSH(self->stack, str, -1);
    return 0;
}

static int
load_unicode(UnpicklerObject *self)
{
    PyObject *str;
    Py_ssize_t len;
    char *s;

    if ((len = _Unpickler_Readline(self, &s)) < 0)
        return -1;
    if (len < 1)
        return bad_readline();

    str = PyUnicode_DecodeRawUnicodeEscape(s, len - 1, NULL);
    if (str == NULL)
        return -1;

    PDATA_PUSH(self->stack, str, -1);
    return 0;
}

static int
load_counted_binunicode(UnpicklerObject *self, int nbytes)
{
    PyObject *str;
    Py_ssize_t size;
    char *s;

    if (_Unpickler_Read(self, &s, nbytes) < 0)
        return -1;

    size = calc_binsize(s, nbytes);
    if (size < 0) {
        PyErr_Format(PyExc_OverflowError,
                     "BINUNICODE exceeds system's maximum size of %zd bytes",
                     PY_SSIZE_T_MAX);
        return -1;
    }

    if (_Unpickler_Read(self, &s, size) < 0)
        return -1;

    str = PyUnicode_DecodeUTF8(s, size, "surrogatepass");
    if (str == NULL)
        return -1;

    PDATA_PUSH(self->stack, str, -1);
    return 0;
}

static int
load_tuple(UnpicklerObject *self)
{
    PyObject *tuple;
    Py_ssize_t i;

    if ((i = marker(self)) < 0)
        return -1;

    tuple = Pdata_poptuple(self->stack, i);
    if (tuple == NULL)
        return -1;
    PDATA_PUSH(self->stack, tuple, -1);
    return 0;
}

static int
load_counted_tuple(UnpicklerObject *self, int len)
{
    PyObject *tuple;

    tuple = PyTuple_New(len);
    if (tuple == NULL)
        return -1;

    while (--len >= 0) {
        PyObject *item;

        PDATA_POP(self->stack, item);
        if (item == NULL)
            return -1;
        PyTuple_SET_ITEM(tuple, len, item);
    }
    PDATA_PUSH(self->stack, tuple, -1);
    return 0;
}

static int
load_empty_list(UnpicklerObject *self)
{
    PyObject *list;

    if ((list = PyList_New(0)) == NULL)
        return -1;
    PDATA_PUSH(self->stack, list, -1);
    return 0;
}

static int
load_empty_dict(UnpicklerObject *self)
{
    PyObject *dict;

    if ((dict = PyDict_New()) == NULL)
        return -1;
    PDATA_PUSH(self->stack, dict, -1);
    return 0;
}

static int
load_empty_set(UnpicklerObject *self)
{
    PyObject *set;

    if ((set = PySet_New(NULL)) == NULL)
        return -1;
    PDATA_PUSH(self->stack, set, -1);
    return 0;
}

static int
load_list(UnpicklerObject *self)
{
    PyObject *list;
    Py_ssize_t i;

    if ((i = marker(self)) < 0)
        return -1;

    list = Pdata_poplist(self->stack, i);
    if (list == NULL)
        return -1;
    PDATA_PUSH(self->stack, list, -1);
    return 0;
}

static int
load_dict(UnpicklerObject *self)
{
    PyObject *dict, *key, *value;
    Py_ssize_t i, j, k;

    if ((i = marker(self)) < 0)
        return -1;
    j = Py_SIZE(self->stack);

    if ((dict = PyDict_New()) == NULL)
        return -1;

    for (k = i + 1; k < j; k += 2) {
        key = self->stack->data[k - 1];
        value = self->stack->data[k];
        if (PyDict_SetItem(dict, key, value) < 0) {
            Py_DECREF(dict);
            return -1;
        }
    }
    Pdata_clear(self->stack, i);
    PDATA_PUSH(self->stack, dict, -1);
    return 0;
}

static int
load_frozenset(UnpicklerObject *self)
{
    PyObject *items;
    PyObject *frozenset;
    Py_ssize_t i;

    if ((i = marker(self)) < 0)
        return -1;

    items = Pdata_poptuple(self->stack, i);
    if (items == NULL)
        return -1;

    frozenset = PyFrozenSet_New(items);
    Py_DECREF(items);
    if (frozenset == NULL)
        return -1;

    PDATA_PUSH(self->stack, frozenset, -1);
    return 0;
}

static PyObject *
instantiate(PyObject *cls, PyObject *args)
{
    PyObject *result = NULL;
    _Py_IDENTIFIER(__getinitargs__);
    /* Caller must assure args are a tuple.  Normally, args come from
       Pdata_poptuple which packs objects from the top of the stack
       into a newly created tuple. */
    assert(PyTuple_Check(args));
    if (Py_SIZE(args) > 0 || !PyType_Check(cls) ||
        _PyObject_HasAttrId(cls, &PyId___getinitargs__)) {
        result = PyObject_CallObject(cls, args);
    }
    else {
        _Py_IDENTIFIER(__new__);

        result = _PyObject_CallMethodId(cls, &PyId___new__, "O", cls);
    }
    return result;
}

static int
load_obj(UnpicklerObject *self)
{
    PyObject *cls, *args, *obj = NULL;
    Py_ssize_t i;

    if ((i = marker(self)) < 0)
        return -1;

    args = Pdata_poptuple(self->stack, i + 1);
    if (args == NULL)
        return -1;

    PDATA_POP(self->stack, cls);
    if (cls) {
        obj = instantiate(cls, args);
        Py_DECREF(cls);
    }
    Py_DECREF(args);
    if (obj == NULL)
        return -1;

    PDATA_PUSH(self->stack, obj, -1);
    return 0;
}

static int
load_inst(UnpicklerObject *self)
{
    PyObject *cls = NULL;
    PyObject *args = NULL;
    PyObject *obj = NULL;
    PyObject *module_name;
    PyObject *class_name;
    Py_ssize_t len;
    Py_ssize_t i;
    char *s;

    if ((i = marker(self)) < 0)
        return -1;
    if ((len = _Unpickler_Readline(self, &s)) < 0)
        return -1;
    if (len < 2)
        return bad_readline();

    /* Here it is safe to use PyUnicode_DecodeASCII(), even though non-ASCII
       identifiers are permitted in Python 3.0, since the INST opcode is only
       supported by older protocols on Python 2.x. */
    module_name = PyUnicode_DecodeASCII(s, len - 1, "strict");
    if (module_name == NULL)
        return -1;

    if ((len = _Unpickler_Readline(self, &s)) >= 0) {
        if (len < 2)
            return bad_readline();
        class_name = PyUnicode_DecodeASCII(s, len - 1, "strict");
        if (class_name != NULL) {
            cls = find_class(self, module_name, class_name);
            Py_DECREF(class_name);
        }
    }
    Py_DECREF(module_name);

    if (cls == NULL)
        return -1;

    if ((args = Pdata_poptuple(self->stack, i)) != NULL) {
        obj = instantiate(cls, args);
        Py_DECREF(args);
    }
    Py_DECREF(cls);

    if (obj == NULL)
        return -1;

    PDATA_PUSH(self->stack, obj, -1);
    return 0;
}

static int
load_newobj(UnpicklerObject *self)
{
    PyObject *args = NULL;
    PyObject *clsraw = NULL;
    PyTypeObject *cls;          /* clsraw cast to its true type */
    PyObject *obj;
    PickleState *st = _Pickle_GetGlobalState();

    /* Stack is ... cls argtuple, and we want to call
     * cls.__new__(cls, *argtuple).
     */
    PDATA_POP(self->stack, args);
    if (args == NULL)
        goto error;
    if (!PyTuple_Check(args)) {
        PyErr_SetString(st->UnpicklingError,
                        "NEWOBJ expected an arg " "tuple.");
        goto error;
    }

    PDATA_POP(self->stack, clsraw);
    cls = (PyTypeObject *)clsraw;
    if (cls == NULL)
        goto error;
    if (!PyType_Check(cls)) {
        PyErr_SetString(st->UnpicklingError, "NEWOBJ class argument "
                        "isn't a type object");
        goto error;
    }
    if (cls->tp_new == NULL) {
        PyErr_SetString(st->UnpicklingError, "NEWOBJ class argument "
                        "has NULL tp_new");
        goto error;
    }

    /* Call __new__. */
    obj = cls->tp_new(cls, args, NULL);
    if (obj == NULL)
        goto error;

    Py_DECREF(args);
    Py_DECREF(clsraw);
    PDATA_PUSH(self->stack, obj, -1);
    return 0;

  error:
    Py_XDECREF(args);
    Py_XDECREF(clsraw);
    return -1;
}

static int
load_newobj_ex(UnpicklerObject *self)
{
    PyObject *cls, *args, *kwargs;
    PyObject *obj;
    PickleState *st = _Pickle_GetGlobalState();

    PDATA_POP(self->stack, kwargs);
    if (kwargs == NULL) {
        return -1;
    }
    PDATA_POP(self->stack, args);
    if (args == NULL) {
        Py_DECREF(kwargs);
        return -1;
    }
    PDATA_POP(self->stack, cls);
    if (cls == NULL) {
        Py_DECREF(kwargs);
        Py_DECREF(args);
        return -1;
    }
    
    if (!PyType_Check(cls)) {
        Py_DECREF(kwargs);
        Py_DECREF(args);
        Py_DECREF(cls);
        PyErr_Format(st->UnpicklingError, 
                     "NEWOBJ_EX class argument must be a type, not %.200s",
                     Py_TYPE(cls)->tp_name);
        return -1;
    }

    if (((PyTypeObject *)cls)->tp_new == NULL) {
        Py_DECREF(kwargs);
        Py_DECREF(args);
        Py_DECREF(cls);
        PyErr_SetString(st->UnpicklingError,
                        "NEWOBJ_EX class argument doesn't have __new__");
        return -1;
    }
    obj = ((PyTypeObject *)cls)->tp_new((PyTypeObject *)cls, args, kwargs);
    Py_DECREF(kwargs);
    Py_DECREF(args);
    Py_DECREF(cls);
    if (obj == NULL) {
        return -1;
    }
    PDATA_PUSH(self->stack, obj, -1);
    return 0;
}

static int
load_global(UnpicklerObject *self)
{
    PyObject *global = NULL;
    PyObject *module_name;
    PyObject *global_name;
    Py_ssize_t len;
    char *s;

    if ((len = _Unpickler_Readline(self, &s)) < 0)
        return -1;
    if (len < 2)
        return bad_readline();
    module_name = PyUnicode_DecodeUTF8(s, len - 1, "strict");
    if (!module_name)
        return -1;

    if ((len = _Unpickler_Readline(self, &s)) >= 0) {
        if (len < 2) {
            Py_DECREF(module_name);
            return bad_readline();
        }
        global_name = PyUnicode_DecodeUTF8(s, len - 1, "strict");
        if (global_name) {
            global = find_class(self, module_name, global_name);
            Py_DECREF(global_name);
        }
    }
    Py_DECREF(module_name);

    if (global == NULL)
        return -1;
    PDATA_PUSH(self->stack, global, -1);
    return 0;
}

static int
load_stack_global(UnpicklerObject *self)
{
    PyObject *global;
    PyObject *module_name;
    PyObject *global_name;

    PDATA_POP(self->stack, global_name);
    PDATA_POP(self->stack, module_name);
    if (module_name == NULL || !PyUnicode_CheckExact(module_name) ||
        global_name == NULL || !PyUnicode_CheckExact(global_name)) {
        PickleState *st = _Pickle_GetGlobalState();
        PyErr_SetString(st->UnpicklingError, "STACK_GLOBAL requires str");
        Py_XDECREF(global_name);
        Py_XDECREF(module_name);
        return -1;
    }
    global = find_class(self, module_name, global_name);
    Py_DECREF(global_name);
    Py_DECREF(module_name);
    if (global == NULL)
        return -1;
    PDATA_PUSH(self->stack, global, -1);
    return 0;
}

static int
load_persid(UnpicklerObject *self)
{
    PyObject *pid;
    Py_ssize_t len;
    char *s;

    if (self->pers_func) {
        if ((len = _Unpickler_Readline(self, &s)) < 0)
            return -1;
        if (len < 1)
            return bad_readline();

        pid = PyBytes_FromStringAndSize(s, len - 1);
        if (pid == NULL)
            return -1;

        /* This does not leak since _Pickle_FastCall() steals the reference
           to pid first. */
        pid = _Pickle_FastCall(self->pers_func, pid);
        if (pid == NULL)
            return -1;

        PDATA_PUSH(self->stack, pid, -1);
        return 0;
    }
    else {
        PickleState *st = _Pickle_GetGlobalState();
        PyErr_SetString(st->UnpicklingError,
                        "A load persistent id instruction was encountered,\n"
                        "but no persistent_load function was specified.");
        return -1;
    }
}

static int
load_binpersid(UnpicklerObject *self)
{
    PyObject *pid;

    if (self->pers_func) {
        PDATA_POP(self->stack, pid);
        if (pid == NULL)
            return -1;

        /* This does not leak since _Pickle_FastCall() steals the
           reference to pid first. */
        pid = _Pickle_FastCall(self->pers_func, pid);
        if (pid == NULL)
            return -1;

        PDATA_PUSH(self->stack, pid, -1);
        return 0;
    }
    else {
        PickleState *st = _Pickle_GetGlobalState();
        PyErr_SetString(st->UnpicklingError,
                        "A load persistent id instruction was encountered,\n"
                        "but no persistent_load function was specified.");
        return -1;
    }
}

static int
load_pop(UnpicklerObject *self)
{
    Py_ssize_t len = Py_SIZE(self->stack);

    /* Note that we split the (pickle.py) stack into two stacks,
     * an object stack and a mark stack. We have to be clever and
     * pop the right one. We do this by looking at the top of the
     * mark stack first, and only signalling a stack underflow if
     * the object stack is empty and the mark stack doesn't match
     * our expectations.
     */
    if (self->num_marks > 0 && self->marks[self->num_marks - 1] == len) {
        self->num_marks--;
    } else if (len > 0) {
        len--;
        Py_DECREF(self->stack->data[len]);
        Py_SIZE(self->stack) = len;
    } else {
        return stack_underflow();
    }
    return 0;
}

static int
load_pop_mark(UnpicklerObject *self)
{
    Py_ssize_t i;

    if ((i = marker(self)) < 0)
        return -1;

    Pdata_clear(self->stack, i);

    return 0;
}

static int
load_dup(UnpicklerObject *self)
{
    PyObject *last;
    Py_ssize_t len;

    if ((len = Py_SIZE(self->stack)) <= 0)
        return stack_underflow();
    last = self->stack->data[len - 1];
    PDATA_APPEND(self->stack, last, -1);
    return 0;
}

static int
load_get(UnpicklerObject *self)
{
    PyObject *key, *value;
    Py_ssize_t idx;
    Py_ssize_t len;
    char *s;

    if ((len = _Unpickler_Readline(self, &s)) < 0)
        return -1;
    if (len < 2)
        return bad_readline();

    key = PyLong_FromString(s, NULL, 10);
    if (key == NULL)
        return -1;
    idx = PyLong_AsSsize_t(key);
    if (idx == -1 && PyErr_Occurred()) {
        Py_DECREF(key);
        return -1;
    }

    value = _Unpickler_MemoGet(self, idx);
    if (value == NULL) {
        if (!PyErr_Occurred())
            PyErr_SetObject(PyExc_KeyError, key);
        Py_DECREF(key);
        return -1;
    }
    Py_DECREF(key);

    PDATA_APPEND(self->stack, value, -1);
    return 0;
}

static int
load_binget(UnpicklerObject *self)
{
    PyObject *value;
    Py_ssize_t idx;
    char *s;

    if (_Unpickler_Read(self, &s, 1) < 0)
        return -1;

    idx = Py_CHARMASK(s[0]);

    value = _Unpickler_MemoGet(self, idx);
    if (value == NULL) {
        PyObject *key = PyLong_FromSsize_t(idx);
        if (key != NULL) {
            PyErr_SetObject(PyExc_KeyError, key);
            Py_DECREF(key);
        }
        return -1;
    }

    PDATA_APPEND(self->stack, value, -1);
    return 0;
}

static int
load_long_binget(UnpicklerObject *self)
{
    PyObject *value;
    Py_ssize_t idx;
    char *s;

    if (_Unpickler_Read(self, &s, 4) < 0)
        return -1;

    idx = calc_binsize(s, 4);

    value = _Unpickler_MemoGet(self, idx);
    if (value == NULL) {
        PyObject *key = PyLong_FromSsize_t(idx);
        if (key != NULL) {
            PyErr_SetObject(PyExc_KeyError, key);
            Py_DECREF(key);
        }
        return -1;
    }

    PDATA_APPEND(self->stack, value, -1);
    return 0;
}

/* Push an object from the extension registry (EXT[124]).  nbytes is
 * the number of bytes following the opcode, holding the index (code) value.
 */
static int
load_extension(UnpicklerObject *self, int nbytes)
{
    char *codebytes;            /* the nbytes bytes after the opcode */
    long code;                  /* calc_binint returns long */
    PyObject *py_code;          /* code as a Python int */
    PyObject *obj;              /* the object to push */
    PyObject *pair;             /* (module_name, class_name) */
    PyObject *module_name, *class_name;
    PickleState *st = _Pickle_GetGlobalState();

    assert(nbytes == 1 || nbytes == 2 || nbytes == 4);
    if (_Unpickler_Read(self, &codebytes, nbytes) < 0)
        return -1;
    code = calc_binint(codebytes, nbytes);
    if (code <= 0) {            /* note that 0 is forbidden */
        /* Corrupt or hostile pickle. */
        PyErr_SetString(st->UnpicklingError, "EXT specifies code <= 0");
        return -1;
    }

    /* Look for the code in the cache. */
    py_code = PyLong_FromLong(code);
    if (py_code == NULL)
        return -1;
    obj = PyDict_GetItemWithError(st->extension_cache, py_code);
    if (obj != NULL) {
        /* Bingo. */
        Py_DECREF(py_code);
        PDATA_APPEND(self->stack, obj, -1);
        return 0;
    }
    if (PyErr_Occurred()) {
        Py_DECREF(py_code);
        return -1;
    }

    /* Look up the (module_name, class_name) pair. */
    pair = PyDict_GetItemWithError(st->inverted_registry, py_code);
    if (pair == NULL) {
        Py_DECREF(py_code);
        if (!PyErr_Occurred()) {
            PyErr_Format(PyExc_ValueError, "unregistered extension "
                         "code %ld", code);
        }
        return -1;
    }
    /* Since the extension registry is manipulable via Python code,
     * confirm that pair is really a 2-tuple of strings.
     */
    if (!PyTuple_Check(pair) || PyTuple_Size(pair) != 2 ||
        !PyUnicode_Check(module_name = PyTuple_GET_ITEM(pair, 0)) ||
        !PyUnicode_Check(class_name = PyTuple_GET_ITEM(pair, 1))) {
        Py_DECREF(py_code);
        PyErr_Format(PyExc_ValueError, "_inverted_registry[%ld] "
                     "isn't a 2-tuple of strings", code);
        return -1;
    }
    /* Load the object. */
    obj = find_class(self, module_name, class_name);
    if (obj == NULL) {
        Py_DECREF(py_code);
        return -1;
    }
    /* Cache code -> obj. */
    code = PyDict_SetItem(st->extension_cache, py_code, obj);
    Py_DECREF(py_code);
    if (code < 0) {
        Py_DECREF(obj);
        return -1;
    }
    PDATA_PUSH(self->stack, obj, -1);
    return 0;
}

static int
load_put(UnpicklerObject *self)
{
    PyObject *key, *value;
    Py_ssize_t idx;
    Py_ssize_t len;
    char *s;

    if ((len = _Unpickler_Readline(self, &s)) < 0)
        return -1;
    if (len < 2)
        return bad_readline();
    if (Py_SIZE(self->stack) <= 0)
        return stack_underflow();
    value = self->stack->data[Py_SIZE(self->stack) - 1];

    key = PyLong_FromString(s, NULL, 10);
    if (key == NULL)
        return -1;
    idx = PyLong_AsSsize_t(key);
    Py_DECREF(key);
    if (idx < 0) {
        if (!PyErr_Occurred())
            PyErr_SetString(PyExc_ValueError,
                            "negative PUT argument");
        return -1;
    }

    return _Unpickler_MemoPut(self, idx, value);
}

static int
load_binput(UnpicklerObject *self)
{
    PyObject *value;
    Py_ssize_t idx;
    char *s;

    if (_Unpickler_Read(self, &s, 1) < 0)
        return -1;

    if (Py_SIZE(self->stack) <= 0)
        return stack_underflow();
    value = self->stack->data[Py_SIZE(self->stack) - 1];

    idx = Py_CHARMASK(s[0]);

    return _Unpickler_MemoPut(self, idx, value);
}

static int
load_long_binput(UnpicklerObject *self)
{
    PyObject *value;
    Py_ssize_t idx;
    char *s;

    if (_Unpickler_Read(self, &s, 4) < 0)
        return -1;

    if (Py_SIZE(self->stack) <= 0)
        return stack_underflow();
    value = self->stack->data[Py_SIZE(self->stack) - 1];

    idx = calc_binsize(s, 4);
    if (idx < 0) {
        PyErr_SetString(PyExc_ValueError,
                        "negative LONG_BINPUT argument");
        return -1;
    }

    return _Unpickler_MemoPut(self, idx, value);
}

static int
load_memoize(UnpicklerObject *self)
{
    PyObject *value;

    if (Py_SIZE(self->stack) <= 0)
        return stack_underflow();
    value = self->stack->data[Py_SIZE(self->stack) - 1];

    return _Unpickler_MemoPut(self, self->memo_len, value);
}

static int
do_append(UnpicklerObject *self, Py_ssize_t x)
{
    PyObject *value;
    PyObject *list;
    Py_ssize_t len, i;

    len = Py_SIZE(self->stack);
    if (x > len || x <= 0)
        return stack_underflow();
    if (len == x)  /* nothing to do */
        return 0;

    list = self->stack->data[x - 1];

    if (PyList_Check(list)) {
        PyObject *slice;
        Py_ssize_t list_len;
        int ret;

        slice = Pdata_poplist(self->stack, x);
        if (!slice)
            return -1;
        list_len = PyList_GET_SIZE(list);
        ret = PyList_SetSlice(list, list_len, list_len, slice);
        Py_DECREF(slice);
        return ret;
    }
    else {
        PyObject *append_func;
        _Py_IDENTIFIER(append);

        append_func = _PyObject_GetAttrId(list, &PyId_append);
        if (append_func == NULL)
            return -1;
        for (i = x; i < len; i++) {
            PyObject *result;

            value = self->stack->data[i];
            result = _Pickle_FastCall(append_func, value);
            if (result == NULL) {
                Pdata_clear(self->stack, i + 1);
                Py_SIZE(self->stack) = x;
                Py_DECREF(append_func);
                return -1;
            }
            Py_DECREF(result);
        }
        Py_SIZE(self->stack) = x;
        Py_DECREF(append_func);
    }

    return 0;
}

static int
load_append(UnpicklerObject *self)
{
    return do_append(self, Py_SIZE(self->stack) - 1);
}

static int
load_appends(UnpicklerObject *self)
{
    return do_append(self, marker(self));
}

static int
do_setitems(UnpicklerObject *self, Py_ssize_t x)
{
    PyObject *value, *key;
    PyObject *dict;
    Py_ssize_t len, i;
    int status = 0;

    len = Py_SIZE(self->stack);
    if (x > len || x <= 0)
        return stack_underflow();
    if (len == x)  /* nothing to do */
        return 0;
    if ((len - x) % 2 != 0) {
        PickleState *st = _Pickle_GetGlobalState();
        /* Currupt or hostile pickle -- we never write one like this. */
        PyErr_SetString(st->UnpicklingError,
                        "odd number of items for SETITEMS");
        return -1;
    }

    /* Here, dict does not actually need to be a PyDict; it could be anything
       that supports the __setitem__ attribute. */
    dict = self->stack->data[x - 1];

    for (i = x + 1; i < len; i += 2) {
        key = self->stack->data[i - 1];
        value = self->stack->data[i];
        if (PyObject_SetItem(dict, key, value) < 0) {
            status = -1;
            break;
        }
    }

    Pdata_clear(self->stack, x);
    return status;
}

static int
load_setitem(UnpicklerObject *self)
{
    return do_setitems(self, Py_SIZE(self->stack) - 2);
}

static int
load_setitems(UnpicklerObject *self)
{
    return do_setitems(self, marker(self));
}

static int
load_additems(UnpicklerObject *self)
{
    PyObject *set;
    Py_ssize_t mark, len, i;

    mark =  marker(self);
    len = Py_SIZE(self->stack);
    if (mark > len || mark <= 0)
        return stack_underflow();
    if (len == mark)  /* nothing to do */
        return 0;

    set = self->stack->data[mark - 1];

    if (PySet_Check(set)) {
        PyObject *items;
        int status;

        items = Pdata_poptuple(self->stack, mark);
        if (items == NULL)
            return -1;

        status = _PySet_Update(set, items);
        Py_DECREF(items);
        return status;
    }
    else {
        PyObject *add_func;
        _Py_IDENTIFIER(add);

        add_func = _PyObject_GetAttrId(set, &PyId_add);
        if (add_func == NULL)
            return -1;
        for (i = mark; i < len; i++) {
            PyObject *result;
            PyObject *item;

            item = self->stack->data[i];
            result = _Pickle_FastCall(add_func, item);
            if (result == NULL) {
                Pdata_clear(self->stack, i + 1);
                Py_SIZE(self->stack) = mark;
                return -1;
            }
            Py_DECREF(result);
        }
        Py_SIZE(self->stack) = mark;
    }

    return 0;
}

static int
load_build(UnpicklerObject *self)
{
    PyObject *state, *inst, *slotstate;
    PyObject *setstate;
    int status = 0;
    _Py_IDENTIFIER(__setstate__);

    /* Stack is ... instance, state.  We want to leave instance at
     * the stack top, possibly mutated via instance.__setstate__(state).
     */
    if (Py_SIZE(self->stack) < 2)
        return stack_underflow();

    PDATA_POP(self->stack, state);
    if (state == NULL)
        return -1;

    inst = self->stack->data[Py_SIZE(self->stack) - 1];

    setstate = _PyObject_GetAttrId(inst, &PyId___setstate__);
    if (setstate == NULL) {
        if (PyErr_ExceptionMatches(PyExc_AttributeError))
            PyErr_Clear();
        else {
            Py_DECREF(state);
            return -1;
        }
    }
    else {
        PyObject *result;

        /* The explicit __setstate__ is responsible for everything. */
        result = _Pickle_FastCall(setstate, state);
        Py_DECREF(setstate);
        if (result == NULL)
            return -1;
        Py_DECREF(result);
        return 0;
    }

    /* A default __setstate__.  First see whether state embeds a
     * slot state dict too (a proto 2 addition).
     */
    if (PyTuple_Check(state) && Py_SIZE(state) == 2) {
        PyObject *tmp = state;

        state = PyTuple_GET_ITEM(tmp, 0);
        slotstate = PyTuple_GET_ITEM(tmp, 1);
        Py_INCREF(state);
        Py_INCREF(slotstate);
        Py_DECREF(tmp);
    }
    else
        slotstate = NULL;

    /* Set inst.__dict__ from the state dict (if any). */
    if (state != Py_None) {
        PyObject *dict;
        PyObject *d_key, *d_value;
        Py_ssize_t i;
        _Py_IDENTIFIER(__dict__);

        if (!PyDict_Check(state)) {
            PickleState *st = _Pickle_GetGlobalState();
            PyErr_SetString(st->UnpicklingError, "state is not a dictionary");
            goto error;
        }
        dict = _PyObject_GetAttrId(inst, &PyId___dict__);
        if (dict == NULL)
            goto error;

        i = 0;
        while (PyDict_Next(state, &i, &d_key, &d_value)) {
            /* normally the keys for instance attributes are
               interned.  we should try to do that here. */
            Py_INCREF(d_key);
            if (PyUnicode_CheckExact(d_key))
                PyUnicode_InternInPlace(&d_key);
            if (PyObject_SetItem(dict, d_key, d_value) < 0) {
                Py_DECREF(d_key);
                goto error;
            }
            Py_DECREF(d_key);
        }
        Py_DECREF(dict);
    }

    /* Also set instance attributes from the slotstate dict (if any). */
    if (slotstate != NULL) {
        PyObject *d_key, *d_value;
        Py_ssize_t i;

        if (!PyDict_Check(slotstate)) {
            PickleState *st = _Pickle_GetGlobalState();
            PyErr_SetString(st->UnpicklingError,
                            "slot state is not a dictionary");
            goto error;
        }
        i = 0;
        while (PyDict_Next(slotstate, &i, &d_key, &d_value)) {
            if (PyObject_SetAttr(inst, d_key, d_value) < 0)
                goto error;
        }
    }

    if (0) {
  error:
        status = -1;
    }

    Py_DECREF(state);
    Py_XDECREF(slotstate);
    return status;
}

static int
load_mark(UnpicklerObject *self)
{

    /* Note that we split the (pickle.py) stack into two stacks, an
     * object stack and a mark stack. Here we push a mark onto the
     * mark stack.
     */

    if ((self->num_marks + 1) >= self->marks_size) {
        size_t alloc;
        Py_ssize_t *marks;

        /* Use the size_t type to check for overflow. */
        alloc = ((size_t)self->num_marks << 1) + 20;
        if (alloc > (PY_SSIZE_T_MAX / sizeof(Py_ssize_t)) ||
            alloc <= ((size_t)self->num_marks + 1)) {
            PyErr_NoMemory();
            return -1;
        }

        if (self->marks == NULL)
            marks = (Py_ssize_t *) PyMem_Malloc(alloc * sizeof(Py_ssize_t));
        else
            marks = (Py_ssize_t *) PyMem_Realloc(self->marks,
                                                 alloc * sizeof(Py_ssize_t));
        if (marks == NULL) {
            PyErr_NoMemory();
            return -1;
        }
        self->marks = marks;
        self->marks_size = (Py_ssize_t)alloc;
    }

    self->marks[self->num_marks++] = Py_SIZE(self->stack);

    return 0;
}

static int
load_reduce(UnpicklerObject *self)
{
    PyObject *callable = NULL;
    PyObject *argtup = NULL;
    PyObject *obj = NULL;

    PDATA_POP(self->stack, argtup);
    if (argtup == NULL)
        return -1;
    PDATA_POP(self->stack, callable);
    if (callable) {
        obj = PyObject_CallObject(callable, argtup);
        Py_DECREF(callable);
    }
    Py_DECREF(argtup);

    if (obj == NULL)
        return -1;

    PDATA_PUSH(self->stack, obj, -1);
    return 0;
}

/* Just raises an error if we don't know the protocol specified.  PROTO
 * is the first opcode for protocols >= 2.
 */
static int
load_proto(UnpicklerObject *self)
{
    char *s;
    int i;

    if (_Unpickler_Read(self, &s, 1) < 0)
        return -1;

    i = (unsigned char)s[0];
    if (i <= HIGHEST_PROTOCOL) {
        self->proto = i;
        return 0;
    }

    PyErr_Format(PyExc_ValueError, "unsupported pickle protocol: %d", i);
    return -1;
}

static int
load_frame(UnpicklerObject *self)
{
    char *s;
    Py_ssize_t frame_len;

    if (_Unpickler_Read(self, &s, 8) < 0)
        return -1;

    frame_len = calc_binsize(s, 8);
    if (frame_len < 0) {
        PyErr_Format(PyExc_OverflowError,
                     "FRAME length exceeds system's maximum of %zd bytes",
                     PY_SSIZE_T_MAX);
        return -1;
    }

    if (_Unpickler_Read(self, &s, frame_len) < 0)
        return -1;

    /* Rewind to start of frame */
    self->next_read_idx -= frame_len;
    return 0;
}

static PyObject *
load(UnpicklerObject *self)
{
    PyObject *value = NULL;
    char *s;

    self->num_marks = 0;
    self->proto = 0;
    if (Py_SIZE(self->stack))
        Pdata_clear(self->stack, 0);

    /* Convenient macros for the dispatch while-switch loop just below. */
#define OP(opcode, load_func) \
    case opcode: if (load_func(self) < 0) break; continue;

#define OP_ARG(opcode, load_func, arg) \
    case opcode: if (load_func(self, (arg)) < 0) break; continue;

    while (1) {
        if (_Unpickler_Read(self, &s, 1) < 0)
            break;

        switch ((enum opcode)s[0]) {
        OP(NONE, load_none)
        OP(BININT, load_binint)
        OP(BININT1, load_binint1)
        OP(BININT2, load_binint2)
        OP(INT, load_int)
        OP(LONG, load_long)
        OP_ARG(LONG1, load_counted_long, 1)
        OP_ARG(LONG4, load_counted_long, 4)
        OP(FLOAT, load_float)
        OP(BINFLOAT, load_binfloat)
        OP_ARG(SHORT_BINBYTES, load_counted_binbytes, 1)
        OP_ARG(BINBYTES, load_counted_binbytes, 4)
        OP_ARG(BINBYTES8, load_counted_binbytes, 8)
        OP_ARG(SHORT_BINSTRING, load_counted_binstring, 1)
        OP_ARG(BINSTRING, load_counted_binstring, 4)
        OP(STRING, load_string)
        OP(UNICODE, load_unicode)
        OP_ARG(SHORT_BINUNICODE, load_counted_binunicode, 1)
        OP_ARG(BINUNICODE, load_counted_binunicode, 4)
        OP_ARG(BINUNICODE8, load_counted_binunicode, 8)
        OP_ARG(EMPTY_TUPLE, load_counted_tuple, 0)
        OP_ARG(TUPLE1, load_counted_tuple, 1)
        OP_ARG(TUPLE2, load_counted_tuple, 2)
        OP_ARG(TUPLE3, load_counted_tuple, 3)
        OP(TUPLE, load_tuple)
        OP(EMPTY_LIST, load_empty_list)
        OP(LIST, load_list)
        OP(EMPTY_DICT, load_empty_dict)
        OP(DICT, load_dict)
        OP(EMPTY_SET, load_empty_set)
        OP(ADDITEMS, load_additems)
        OP(FROZENSET, load_frozenset)
        OP(OBJ, load_obj)
        OP(INST, load_inst)
        OP(NEWOBJ, load_newobj)
        OP(NEWOBJ_EX, load_newobj_ex)
        OP(GLOBAL, load_global)
        OP(STACK_GLOBAL, load_stack_global)
        OP(APPEND, load_append)
        OP(APPENDS, load_appends)
        OP(BUILD, load_build)
        OP(DUP, load_dup)
        OP(BINGET, load_binget)
        OP(LONG_BINGET, load_long_binget)
        OP(GET, load_get)
        OP(MARK, load_mark)
        OP(BINPUT, load_binput)
        OP(LONG_BINPUT, load_long_binput)
        OP(PUT, load_put)
        OP(MEMOIZE, load_memoize)
        OP(POP, load_pop)
        OP(POP_MARK, load_pop_mark)
        OP(SETITEM, load_setitem)
        OP(SETITEMS, load_setitems)
        OP(PERSID, load_persid)
        OP(BINPERSID, load_binpersid)
        OP(REDUCE, load_reduce)
        OP(PROTO, load_proto)
        OP(FRAME, load_frame)
        OP_ARG(EXT1, load_extension, 1)
        OP_ARG(EXT2, load_extension, 2)
        OP_ARG(EXT4, load_extension, 4)
        OP_ARG(NEWTRUE, load_bool, Py_True)
        OP_ARG(NEWFALSE, load_bool, Py_False)

        case STOP:
            break;

        default:
            if (s[0] == '\0') {
                PyErr_SetNone(PyExc_EOFError);
            }
            else {
                PickleState *st = _Pickle_GetGlobalState();
                PyErr_Format(st->UnpicklingError,
                             "invalid load key, '%c'.", s[0]);
            }
            return NULL;
        }

        break;                  /* and we are done! */
    }

    if (PyErr_Occurred()) {
        return NULL;
    }

    if (_Unpickler_SkipConsumed(self) < 0)
        return NULL;

    PDATA_POP(self->stack, value);
    return value;
}

/*[clinic]

_pickle.Unpickler.load

Load a pickle.

Read a pickled object representation from the open file object given in
the constructor, and return the reconstituted object hierarchy specified
therein.
[clinic]*/

PyDoc_STRVAR(_pickle_Unpickler_load__doc__,
"load()\n"
"Load a pickle.\n"
"\n"
"Read a pickled object representation from the open file object given in\n"
"the constructor, and return the reconstituted object hierarchy specified\n"
"therein.");

#define _PICKLE_UNPICKLER_LOAD_METHODDEF    \
    {"load", (PyCFunction)_pickle_Unpickler_load, METH_NOARGS, _pickle_Unpickler_load__doc__},

static PyObject *
_pickle_Unpickler_load(PyObject *self)
/*[clinic checksum: 9a30ba4e4d9221d4dcd705e1471ab11b2c9e3ac6]*/
{
    UnpicklerObject *unpickler = (UnpicklerObject*)self;

    /* Check whether the Unpickler was initialized correctly. This prevents
       segfaulting if a subclass overridden __init__ with a function that does
       not call Unpickler.__init__(). Here, we simply ensure that self->read
       is not NULL. */
    if (unpickler->read == NULL) {
        PickleState *st = _Pickle_GetGlobalState();
        PyErr_Format(st->UnpicklingError,
                     "Unpickler.__init__() was not called by %s.__init__()",
                     Py_TYPE(unpickler)->tp_name);
        return NULL;
    }

    return load(unpickler);
}

/* The name of find_class() is misleading. In newer pickle protocols, this
   function is used for loading any global (i.e., functions), not just
   classes. The name is kept only for backward compatibility. */

/*[clinic]

_pickle.Unpickler.find_class

  self: UnpicklerObject
  module_name: object
  global_name: object
  /

Return an object from a specified module.

If necessary, the module will be imported. Subclasses may override this
method (e.g. to restrict unpickling of arbitrary classes and functions).

This method is called whenever a class or a function object is
needed.  Both arguments passed are str objects.
[clinic]*/

PyDoc_STRVAR(_pickle_Unpickler_find_class__doc__,
"find_class(module_name, global_name)\n"
"Return an object from a specified module.\n"
"\n"
"If necessary, the module will be imported. Subclasses may override this\n"
"method (e.g. to restrict unpickling of arbitrary classes and functions).\n"
"\n"
"This method is called whenever a class or a function object is\n"
"needed.  Both arguments passed are str objects.");

#define _PICKLE_UNPICKLER_FIND_CLASS_METHODDEF    \
    {"find_class", (PyCFunction)_pickle_Unpickler_find_class, METH_VARARGS, _pickle_Unpickler_find_class__doc__},

static PyObject *
_pickle_Unpickler_find_class_impl(UnpicklerObject *self, PyObject *module_name, PyObject *global_name);

static PyObject *
_pickle_Unpickler_find_class(PyObject *self, PyObject *args)
{
    PyObject *return_value = NULL;
    PyObject *module_name;
    PyObject *global_name;

    if (!PyArg_ParseTuple(args,
        "OO:find_class",
        &module_name, &global_name))
        goto exit;
    return_value = _pickle_Unpickler_find_class_impl((UnpicklerObject *)self, module_name, global_name);

exit:
    return return_value;
}

static PyObject *
_pickle_Unpickler_find_class_impl(UnpicklerObject *self, PyObject *module_name, PyObject *global_name)
/*[clinic checksum: b7d05d4dd8adc698e5780c1ac2be0f5062d33915]*/
{
    PyObject *global;
    PyObject *modules_dict;
    PyObject *module;
    _Py_IDENTIFIER(modules);

    /* Try to map the old names used in Python 2.x to the new ones used in
       Python 3.x.  We do this only with old pickle protocols and when the
       user has not disabled the feature. */
    if (self->proto < 3 && self->fix_imports) {
        PyObject *key;
        PyObject *item;
        PickleState *st = _Pickle_GetGlobalState();

        /* Check if the global (i.e., a function or a class) was renamed
           or moved to another module. */
        key = PyTuple_Pack(2, module_name, global_name);
        if (key == NULL)
            return NULL;
        item = PyDict_GetItemWithError(st->name_mapping_2to3, key);
        Py_DECREF(key);
        if (item) {
            if (!PyTuple_Check(item) || PyTuple_GET_SIZE(item) != 2) {
                PyErr_Format(PyExc_RuntimeError,
                             "_compat_pickle.NAME_MAPPING values should be "
                             "2-tuples, not %.200s", Py_TYPE(item)->tp_name);
                return NULL;
            }
            module_name = PyTuple_GET_ITEM(item, 0);
            global_name = PyTuple_GET_ITEM(item, 1);
            if (!PyUnicode_Check(module_name) ||
                !PyUnicode_Check(global_name)) {
                PyErr_Format(PyExc_RuntimeError,
                             "_compat_pickle.NAME_MAPPING values should be "
                             "pairs of str, not (%.200s, %.200s)",
                             Py_TYPE(module_name)->tp_name,
                             Py_TYPE(global_name)->tp_name);
                return NULL;
            }
        }
        else if (PyErr_Occurred()) {
            return NULL;
        }

        /* Check if the module was renamed. */
        item = PyDict_GetItemWithError(st->import_mapping_2to3, module_name);
        if (item) {
            if (!PyUnicode_Check(item)) {
                PyErr_Format(PyExc_RuntimeError,
                             "_compat_pickle.IMPORT_MAPPING values should be "
                             "strings, not %.200s", Py_TYPE(item)->tp_name);
                return NULL;
            }
            module_name = item;
        }
        else if (PyErr_Occurred()) {
            return NULL;
        }
    }

    modules_dict = _PySys_GetObjectId(&PyId_modules);
    if (modules_dict == NULL) {
        PyErr_SetString(PyExc_RuntimeError, "unable to get sys.modules");
        return NULL;
    }

    module = PyDict_GetItemWithError(modules_dict, module_name);
    if (module == NULL) {
        if (PyErr_Occurred())
            return NULL;
        module = PyImport_Import(module_name);
        if (module == NULL)
            return NULL;
        global = getattribute(module, global_name, self->proto >= 4);
        Py_DECREF(module);
    }
    else {
        global = getattribute(module, global_name, self->proto >= 4);
    }
    return global;
}

static struct PyMethodDef Unpickler_methods[] = {
    _PICKLE_UNPICKLER_LOAD_METHODDEF
    _PICKLE_UNPICKLER_FIND_CLASS_METHODDEF
    {NULL, NULL}                /* sentinel */
};

static void
Unpickler_dealloc(UnpicklerObject *self)
{
    PyObject_GC_UnTrack((PyObject *)self);
    Py_XDECREF(self->readline);
    Py_XDECREF(self->read);
    Py_XDECREF(self->peek);
    Py_XDECREF(self->stack);
    Py_XDECREF(self->pers_func);
    if (self->buffer.buf != NULL) {
        PyBuffer_Release(&self->buffer);
        self->buffer.buf = NULL;
    }

    _Unpickler_MemoCleanup(self);
    PyMem_Free(self->marks);
    PyMem_Free(self->input_line);
    PyMem_Free(self->encoding);
    PyMem_Free(self->errors);

    Py_TYPE(self)->tp_free((PyObject *)self);
}

static int
Unpickler_traverse(UnpicklerObject *self, visitproc visit, void *arg)
{
    Py_VISIT(self->readline);
    Py_VISIT(self->read);
    Py_VISIT(self->peek);
    Py_VISIT(self->stack);
    Py_VISIT(self->pers_func);
    return 0;
}

static int
Unpickler_clear(UnpicklerObject *self)
{
    Py_CLEAR(self->readline);
    Py_CLEAR(self->read);
    Py_CLEAR(self->peek);
    Py_CLEAR(self->stack);
    Py_CLEAR(self->pers_func);
    if (self->buffer.buf != NULL) {
        PyBuffer_Release(&self->buffer);
        self->buffer.buf = NULL;
    }

    _Unpickler_MemoCleanup(self);
    PyMem_Free(self->marks);
    self->marks = NULL;
    PyMem_Free(self->input_line);
    self->input_line = NULL;
    PyMem_Free(self->encoding);
    self->encoding = NULL;
    PyMem_Free(self->errors);
    self->errors = NULL;

    return 0;
}

/*[clinic]

_pickle.Unpickler.__init__

  self: UnpicklerObject
  file: object
  *
  fix_imports: bool = True
  encoding: str = 'ASCII'
  errors: str = 'strict'

This takes a binary file for reading a pickle data stream.

The protocol version of the pickle is detected automatically, so no
proto argument is needed.

The file-like object must have two methods, a read() method
that takes an integer argument, and a readline() method that
requires no arguments.  Both methods should return bytes.
Thus file-like object can be a binary file object opened for
reading, a BytesIO object, or any other custom object that
meets this interface.

Optional keyword arguments are *fix_imports*, *encoding* and *errors*,
which are used to control compatiblity support for pickle stream
generated by Python 2.x.  If *fix_imports* is True, pickle will try to
map the old Python 2.x names to the new names used in Python 3.x.  The
*encoding* and *errors* tell pickle how to decode 8-bit string
instances pickled by Python 2.x; these default to 'ASCII' and
'strict', respectively.

[clinic]*/

PyDoc_STRVAR(_pickle_Unpickler___init____doc__,
"__init__(file, *, fix_imports=True, encoding=\'ASCII\', errors=\'strict\')\n"
"This takes a binary file for reading a pickle data stream.\n"
"\n"
"The protocol version of the pickle is detected automatically, so no\n"
"proto argument is needed.\n"
"\n"
"The file-like object must have two methods, a read() method\n"
"that takes an integer argument, and a readline() method that\n"
"requires no arguments.  Both methods should return bytes.\n"
"Thus file-like object can be a binary file object opened for\n"
"reading, a BytesIO object, or any other custom object that\n"
"meets this interface.\n"
"\n"
"Optional keyword arguments are *fix_imports*, *encoding* and *errors*,\n"
"which are used to control compatiblity support for pickle stream\n"
"generated by Python 2.x.  If *fix_imports* is True, pickle will try to\n"
"map the old Python 2.x names to the new names used in Python 3.x.  The\n"
"*encoding* and *errors* tell pickle how to decode 8-bit string\n"
"instances pickled by Python 2.x; these default to \'ASCII\' and\n"
"\'strict\', respectively.");

#define _PICKLE_UNPICKLER___INIT___METHODDEF    \
    {"__init__", (PyCFunction)_pickle_Unpickler___init__, METH_VARARGS|METH_KEYWORDS, _pickle_Unpickler___init____doc__},

static PyObject *
_pickle_Unpickler___init___impl(UnpicklerObject *self, PyObject *file, int fix_imports, const char *encoding, const char *errors);

static PyObject *
_pickle_Unpickler___init__(PyObject *self, PyObject *args, PyObject *kwargs)
{
    PyObject *return_value = NULL;
    static char *_keywords[] = {"file", "fix_imports", "encoding", "errors", NULL};
    PyObject *file;
    int fix_imports = 1;
    const char *encoding = "ASCII";
    const char *errors = "strict";

    if (!PyArg_ParseTupleAndKeywords(args, kwargs,
        "O|$pss:__init__", _keywords,
        &file, &fix_imports, &encoding, &errors))
        goto exit;
    return_value = _pickle_Unpickler___init___impl((UnpicklerObject *)self, file, fix_imports, encoding, errors);

exit:
    return return_value;
}

static PyObject *
_pickle_Unpickler___init___impl(UnpicklerObject *self, PyObject *file, int fix_imports, const char *encoding, const char *errors)
/*[clinic checksum: bed0d8bbe1c647960ccc6f997b33bf33935fa56f]*/
{
    _Py_IDENTIFIER(persistent_load);

    /* In case of multiple __init__() calls, clear previous content. */
    if (self->read != NULL)
        (void)Unpickler_clear(self);

    if (_Unpickler_SetInputStream(self, file) < 0)
        return NULL;

    if (_Unpickler_SetInputEncoding(self, encoding, errors) < 0)
        return NULL;

    self->fix_imports = fix_imports;
    if (self->fix_imports == -1)
        return NULL;

    if (_PyObject_HasAttrId((PyObject *)self, &PyId_persistent_load)) {
        self->pers_func = _PyObject_GetAttrId((PyObject *)self,
                                              &PyId_persistent_load);
        if (self->pers_func == NULL)
            return NULL;
    }
    else {
        self->pers_func = NULL;
    }

    self->stack = (Pdata *)Pdata_New();
    if (self->stack == NULL)
        return NULL;

    self->memo_size = 32;
    self->memo = _Unpickler_NewMemo(self->memo_size);
    if (self->memo == NULL)
        return NULL;

    self->proto = 0;

    Py_RETURN_NONE;
}

/* Wrap the Clinic generated signature to slot it in tp_init. */
static int
Unpickler_init(PyObject *self, PyObject *args, PyObject *kwargs)
{
    PyObject *result = _pickle_Unpickler___init__(self, args, kwargs);
    if (result == NULL) {
        return -1;
    }
    Py_DECREF(result);
    return 0;
}

/* Define a proxy object for the Unpickler's internal memo object. This is to
 * avoid breaking code like:
 *  unpickler.memo.clear()
 * and
 *  unpickler.memo = saved_memo
 * Is this a good idea? Not really, but we don't want to break code that uses
 * it. Note that we don't implement the entire mapping API here. This is
 * intentional, as these should be treated as black-box implementation details.
 *
 * We do, however, have to implement pickling/unpickling support because of
 * real-world code like cvs2svn.
 */

typedef struct {
    PyObject_HEAD
    UnpicklerObject *unpickler;
} UnpicklerMemoProxyObject;

/*[clinic]
_pickle.UnpicklerMemoProxy.clear

  self: UnpicklerMemoProxyObject

Remove all items from memo.
[clinic]*/

PyDoc_STRVAR(_pickle_UnpicklerMemoProxy_clear__doc__,
"clear()\n"
"Remove all items from memo.");

#define _PICKLE_UNPICKLERMEMOPROXY_CLEAR_METHODDEF    \
    {"clear", (PyCFunction)_pickle_UnpicklerMemoProxy_clear, METH_NOARGS, _pickle_UnpicklerMemoProxy_clear__doc__},

static PyObject *
_pickle_UnpicklerMemoProxy_clear(UnpicklerMemoProxyObject *self)
/*[clinic checksum: 46fecf4e33c0c873124f845edf6cc3a2e9864bd5]*/
{
    _Unpickler_MemoCleanup(self->unpickler);
    self->unpickler->memo = _Unpickler_NewMemo(self->unpickler->memo_size);
    if (self->unpickler->memo == NULL)
        return NULL;
    Py_RETURN_NONE;
}

/*[clinic]
_pickle.UnpicklerMemoProxy.copy

  self: UnpicklerMemoProxyObject

Copy the memo to a new object.
[clinic]*/

PyDoc_STRVAR(_pickle_UnpicklerMemoProxy_copy__doc__,
"copy()\n"
"Copy the memo to a new object.");

#define _PICKLE_UNPICKLERMEMOPROXY_COPY_METHODDEF    \
    {"copy", (PyCFunction)_pickle_UnpicklerMemoProxy_copy, METH_NOARGS, _pickle_UnpicklerMemoProxy_copy__doc__},

static PyObject *
_pickle_UnpicklerMemoProxy_copy(UnpicklerMemoProxyObject *self)
/*[clinic checksum: f8856c4e8a33540886dfbb245f286af3008fa0ad]*/
{
    Py_ssize_t i;
    PyObject *new_memo = PyDict_New();
    if (new_memo == NULL)
        return NULL;

    for (i = 0; i < self->unpickler->memo_size; i++) {
        int status;
        PyObject *key, *value;

        value = self->unpickler->memo[i];
        if (value == NULL)
            continue;

        key = PyLong_FromSsize_t(i);
        if (key == NULL)
            goto error;
        status = PyDict_SetItem(new_memo, key, value);
        Py_DECREF(key);
        if (status < 0)
            goto error;
    }
    return new_memo;

error:
    Py_DECREF(new_memo);
    return NULL;
}

/*[clinic]
_pickle.UnpicklerMemoProxy.__reduce__

  self: UnpicklerMemoProxyObject

Implement pickling support.
[clinic]*/

PyDoc_STRVAR(_pickle_UnpicklerMemoProxy___reduce____doc__,
"__reduce__()\n"
"Implement pickling support.");

#define _PICKLE_UNPICKLERMEMOPROXY___REDUCE___METHODDEF    \
    {"__reduce__", (PyCFunction)_pickle_UnpicklerMemoProxy___reduce__, METH_NOARGS, _pickle_UnpicklerMemoProxy___reduce____doc__},

static PyObject *
_pickle_UnpicklerMemoProxy___reduce__(UnpicklerMemoProxyObject *self)
/*[clinic checksum: ab5516a77659144e1191c7dd70a0c6c7455660bc]*/
{
    PyObject *reduce_value;
    PyObject *constructor_args;
    PyObject *contents = _pickle_UnpicklerMemoProxy_copy(self);
    if (contents == NULL)
        return NULL;

    reduce_value = PyTuple_New(2);
    if (reduce_value == NULL) {
        Py_DECREF(contents);
        return NULL;
    }
    constructor_args = PyTuple_New(1);
    if (constructor_args == NULL) {
        Py_DECREF(contents);
        Py_DECREF(reduce_value);
        return NULL;
    }
    PyTuple_SET_ITEM(constructor_args, 0, contents);
    Py_INCREF((PyObject *)&PyDict_Type);
    PyTuple_SET_ITEM(reduce_value, 0, (PyObject *)&PyDict_Type);
    PyTuple_SET_ITEM(reduce_value, 1, constructor_args);
    return reduce_value;
}

static PyMethodDef unpicklerproxy_methods[] = {
    _PICKLE_UNPICKLERMEMOPROXY_CLEAR_METHODDEF
    _PICKLE_UNPICKLERMEMOPROXY_COPY_METHODDEF
    _PICKLE_UNPICKLERMEMOPROXY___REDUCE___METHODDEF
    {NULL, NULL}    /* sentinel */
};

static void
UnpicklerMemoProxy_dealloc(UnpicklerMemoProxyObject *self)
{
    PyObject_GC_UnTrack(self);
    Py_XDECREF(self->unpickler);
    PyObject_GC_Del((PyObject *)self);
}

static int
UnpicklerMemoProxy_traverse(UnpicklerMemoProxyObject *self,
                            visitproc visit, void *arg)
{
    Py_VISIT(self->unpickler);
    return 0;
}

static int
UnpicklerMemoProxy_clear(UnpicklerMemoProxyObject *self)
{
    Py_CLEAR(self->unpickler);
    return 0;
}

static PyTypeObject UnpicklerMemoProxyType = {
    PyVarObject_HEAD_INIT(NULL, 0)
    "_pickle.UnpicklerMemoProxy",               /*tp_name*/
    sizeof(UnpicklerMemoProxyObject),           /*tp_basicsize*/
    0,
    (destructor)UnpicklerMemoProxy_dealloc,     /* tp_dealloc */
    0,                                          /* tp_print */
    0,                                          /* tp_getattr */
    0,                                          /* tp_setattr */
    0,                                          /* tp_compare */
    0,                                          /* tp_repr */
    0,                                          /* tp_as_number */
    0,                                          /* tp_as_sequence */
    0,                                          /* tp_as_mapping */
    PyObject_HashNotImplemented,                /* tp_hash */
    0,                                          /* tp_call */
    0,                                          /* tp_str */
    PyObject_GenericGetAttr,                    /* tp_getattro */
    PyObject_GenericSetAttr,                    /* tp_setattro */
    0,                                          /* tp_as_buffer */
    Py_TPFLAGS_DEFAULT | Py_TPFLAGS_BASETYPE | Py_TPFLAGS_HAVE_GC,
    0,                                          /* tp_doc */
    (traverseproc)UnpicklerMemoProxy_traverse,  /* tp_traverse */
    (inquiry)UnpicklerMemoProxy_clear,          /* tp_clear */
    0,                                          /* tp_richcompare */
    0,                                          /* tp_weaklistoffset */
    0,                                          /* tp_iter */
    0,                                          /* tp_iternext */
    unpicklerproxy_methods,                     /* tp_methods */
};

static PyObject *
UnpicklerMemoProxy_New(UnpicklerObject *unpickler)
{
    UnpicklerMemoProxyObject *self;

    self = PyObject_GC_New(UnpicklerMemoProxyObject,
                           &UnpicklerMemoProxyType);
    if (self == NULL)
        return NULL;
    Py_INCREF(unpickler);
    self->unpickler = unpickler;
    PyObject_GC_Track(self);
    return (PyObject *)self;
}

/*****************************************************************************/


static PyObject *
Unpickler_get_memo(UnpicklerObject *self)
{
    return UnpicklerMemoProxy_New(self);
}

static int
Unpickler_set_memo(UnpicklerObject *self, PyObject *obj)
{
    PyObject **new_memo;
    Py_ssize_t new_memo_size = 0;
    Py_ssize_t i;

    if (obj == NULL) {
        PyErr_SetString(PyExc_TypeError,
                        "attribute deletion is not supported");
        return -1;
    }

    if (Py_TYPE(obj) == &UnpicklerMemoProxyType) {
        UnpicklerObject *unpickler =
            ((UnpicklerMemoProxyObject *)obj)->unpickler;

        new_memo_size = unpickler->memo_size;
        new_memo = _Unpickler_NewMemo(new_memo_size);
        if (new_memo == NULL)
            return -1;

        for (i = 0; i < new_memo_size; i++) {
            Py_XINCREF(unpickler->memo[i]);
            new_memo[i] = unpickler->memo[i];
        }
    }
    else if (PyDict_Check(obj)) {
        Py_ssize_t i = 0;
        PyObject *key, *value;

        new_memo_size = PyDict_Size(obj);
        new_memo = _Unpickler_NewMemo(new_memo_size);
        if (new_memo == NULL)
            return -1;

        while (PyDict_Next(obj, &i, &key, &value)) {
            Py_ssize_t idx;
            if (!PyLong_Check(key)) {
                PyErr_SetString(PyExc_TypeError,
                                "memo key must be integers");
                goto error;
            }
            idx = PyLong_AsSsize_t(key);
            if (idx == -1 && PyErr_Occurred())
                goto error;
            if (idx < 0) {
                PyErr_SetString(PyExc_ValueError,
                                "memo key must be positive integers.");
                goto error;
            }
            if (_Unpickler_MemoPut(self, idx, value) < 0)
                goto error;
        }
    }
    else {
        PyErr_Format(PyExc_TypeError,
                     "'memo' attribute must be an UnpicklerMemoProxy object"
                     "or dict, not %.200s", Py_TYPE(obj)->tp_name);
        return -1;
    }

    _Unpickler_MemoCleanup(self);
    self->memo_size = new_memo_size;
    self->memo = new_memo;

    return 0;

  error:
    if (new_memo_size) {
        i = new_memo_size;
        while (--i >= 0) {
            Py_XDECREF(new_memo[i]);
        }
        PyMem_FREE(new_memo);
    }
    return -1;
}

static PyObject *
Unpickler_get_persload(UnpicklerObject *self)
{
    if (self->pers_func == NULL)
        PyErr_SetString(PyExc_AttributeError, "persistent_load");
    else
        Py_INCREF(self->pers_func);
    return self->pers_func;
}

static int
Unpickler_set_persload(UnpicklerObject *self, PyObject *value)
{
    PyObject *tmp;

    if (value == NULL) {
        PyErr_SetString(PyExc_TypeError,
                        "attribute deletion is not supported");
        return -1;
    }
    if (!PyCallable_Check(value)) {
        PyErr_SetString(PyExc_TypeError,
                        "persistent_load must be a callable taking "
                        "one argument");
        return -1;
    }

    tmp = self->pers_func;
    Py_INCREF(value);
    self->pers_func = value;
    Py_XDECREF(tmp);      /* self->pers_func can be NULL, so be careful. */

    return 0;
}

static PyGetSetDef Unpickler_getsets[] = {
    {"memo", (getter)Unpickler_get_memo, (setter)Unpickler_set_memo},
    {"persistent_load", (getter)Unpickler_get_persload,
                        (setter)Unpickler_set_persload},
    {NULL}
};

static PyTypeObject Unpickler_Type = {
    PyVarObject_HEAD_INIT(NULL, 0)
    "_pickle.Unpickler",                /*tp_name*/
    sizeof(UnpicklerObject),            /*tp_basicsize*/
    0,                                  /*tp_itemsize*/
    (destructor)Unpickler_dealloc,      /*tp_dealloc*/
    0,                                  /*tp_print*/
    0,                                  /*tp_getattr*/
    0,                                  /*tp_setattr*/
    0,                                  /*tp_reserved*/
    0,                                  /*tp_repr*/
    0,                                  /*tp_as_number*/
    0,                                  /*tp_as_sequence*/
    0,                                  /*tp_as_mapping*/
    0,                                  /*tp_hash*/
    0,                                  /*tp_call*/
    0,                                  /*tp_str*/
    0,                                  /*tp_getattro*/
    0,                                  /*tp_setattro*/
    0,                                  /*tp_as_buffer*/
    Py_TPFLAGS_DEFAULT | Py_TPFLAGS_BASETYPE | Py_TPFLAGS_HAVE_GC,
    _pickle_Unpickler___init____doc__,  /*tp_doc*/
    (traverseproc)Unpickler_traverse,   /*tp_traverse*/
    (inquiry)Unpickler_clear,           /*tp_clear*/
    0,                                  /*tp_richcompare*/
    0,                                  /*tp_weaklistoffset*/
    0,                                  /*tp_iter*/
    0,                                  /*tp_iternext*/
    Unpickler_methods,                  /*tp_methods*/
    0,                                  /*tp_members*/
    Unpickler_getsets,                  /*tp_getset*/
    0,                                  /*tp_base*/
    0,                                  /*tp_dict*/
    0,                                  /*tp_descr_get*/
    0,                                  /*tp_descr_set*/
    0,                                  /*tp_dictoffset*/
    Unpickler_init,                     /*tp_init*/
    PyType_GenericAlloc,                /*tp_alloc*/
    PyType_GenericNew,                  /*tp_new*/
    PyObject_GC_Del,                    /*tp_free*/
    0,                                  /*tp_is_gc*/
};

/*[clinic]

_pickle.dump

  obj: object
  file: object
  protocol: object = NULL
  *
  fix_imports: bool = True

Write a pickled representation of obj to the open file object file.

This is equivalent to ``Pickler(file, protocol).dump(obj)``, but may be more
efficient.

The optional protocol argument tells the pickler to use the given protocol
supported protocols are 0, 1, 2, 3.  The default protocol is 3; a
backward-incompatible protocol designed for Python 3.0.

Specifying a negative protocol version selects the highest protocol version
supported.  The higher the protocol used, the more recent the version of
Python needed to read the pickle produced.

The file argument must have a write() method that accepts a single bytes
argument.  It can thus be a file object opened for binary writing, a
io.BytesIO instance, or any other custom object that meets this interface.

If fix_imports is True and protocol is less than 3, pickle will try to
map the new Python 3.x names to the old module names used in Python 2.x,
so that the pickle data stream is readable with Python 2.x.
[clinic]*/

PyDoc_STRVAR(_pickle_dump__doc__,
"dump(obj, file, protocol=None, *, fix_imports=True)\n"
"Write a pickled representation of obj to the open file object file.\n"
"\n"
"This is equivalent to ``Pickler(file, protocol).dump(obj)``, but may be more\n"
"efficient.\n"
"\n"
"The optional protocol argument tells the pickler to use the given protocol\n"
"supported protocols are 0, 1, 2, 3.  The default protocol is 3; a\n"
"backward-incompatible protocol designed for Python 3.0.\n"
"\n"
"Specifying a negative protocol version selects the highest protocol version\n"
"supported.  The higher the protocol used, the more recent the version of\n"
"Python needed to read the pickle produced.\n"
"\n"
"The file argument must have a write() method that accepts a single bytes\n"
"argument.  It can thus be a file object opened for binary writing, a\n"
"io.BytesIO instance, or any other custom object that meets this interface.\n"
"\n"
"If fix_imports is True and protocol is less than 3, pickle will try to\n"
"map the new Python 3.x names to the old module names used in Python 2.x,\n"
"so that the pickle data stream is readable with Python 2.x.");

#define _PICKLE_DUMP_METHODDEF    \
    {"dump", (PyCFunction)_pickle_dump, METH_VARARGS|METH_KEYWORDS, _pickle_dump__doc__},

static PyObject *
_pickle_dump_impl(PyModuleDef *module, PyObject *obj, PyObject *file, PyObject *protocol, int fix_imports);

static PyObject *
_pickle_dump(PyModuleDef *module, PyObject *args, PyObject *kwargs)
{
    PyObject *return_value = NULL;
    static char *_keywords[] = {"obj", "file", "protocol", "fix_imports", NULL};
    PyObject *obj;
    PyObject *file;
    PyObject *protocol = NULL;
    int fix_imports = 1;

    if (!PyArg_ParseTupleAndKeywords(args, kwargs,
        "OO|O$p:dump", _keywords,
        &obj, &file, &protocol, &fix_imports))
        goto exit;
    return_value = _pickle_dump_impl(module, obj, file, protocol, fix_imports);

exit:
    return return_value;
}

static PyObject *
_pickle_dump_impl(PyModuleDef *module, PyObject *obj, PyObject *file, PyObject *protocol, int fix_imports)
/*[clinic checksum: e442721b16052d921b5e3fbd146d0a62e94a459e]*/
{
    PicklerObject *pickler = _Pickler_New();

    if (pickler == NULL)
        return NULL;

    if (_Pickler_SetProtocol(pickler, protocol, fix_imports) < 0)
        goto error;

    if (_Pickler_SetOutputStream(pickler, file) < 0)
        goto error;

    if (dump(pickler, obj) < 0)
        goto error;

    if (_Pickler_FlushToFile(pickler) < 0)
        goto error;

    Py_DECREF(pickler);
    Py_RETURN_NONE;

  error:
    Py_XDECREF(pickler);
    return NULL;
}

/*[clinic]

_pickle.dumps

  obj: object
  protocol: object = NULL
  *
  fix_imports: bool = True

Return the pickled representation of the object as a bytes object.

The optional protocol argument tells the pickler to use the given protocol;
supported protocols are 0, 1, 2, 3.  The default protocol is 3; a
backward-incompatible protocol designed for Python 3.0.

Specifying a negative protocol version selects the highest protocol version
supported.  The higher the protocol used, the more recent the version of
Python needed to read the pickle produced.

If fix_imports is True and *protocol* is less than 3, pickle will try to
map the new Python 3.x names to the old module names used in Python 2.x,
so that the pickle data stream is readable with Python 2.x.
[clinic]*/

PyDoc_STRVAR(_pickle_dumps__doc__,
"dumps(obj, protocol=None, *, fix_imports=True)\n"
"Return the pickled representation of the object as a bytes object.\n"
"\n"
"The optional protocol argument tells the pickler to use the given protocol;\n"
"supported protocols are 0, 1, 2, 3.  The default protocol is 3; a\n"
"backward-incompatible protocol designed for Python 3.0.\n"
"\n"
"Specifying a negative protocol version selects the highest protocol version\n"
"supported.  The higher the protocol used, the more recent the version of\n"
"Python needed to read the pickle produced.\n"
"\n"
"If fix_imports is True and *protocol* is less than 3, pickle will try to\n"
"map the new Python 3.x names to the old module names used in Python 2.x,\n"
"so that the pickle data stream is readable with Python 2.x.");

#define _PICKLE_DUMPS_METHODDEF    \
    {"dumps", (PyCFunction)_pickle_dumps, METH_VARARGS|METH_KEYWORDS, _pickle_dumps__doc__},

static PyObject *
_pickle_dumps_impl(PyModuleDef *module, PyObject *obj, PyObject *protocol, int fix_imports);

static PyObject *
_pickle_dumps(PyModuleDef *module, PyObject *args, PyObject *kwargs)
{
    PyObject *return_value = NULL;
    static char *_keywords[] = {"obj", "protocol", "fix_imports", NULL};
    PyObject *obj;
    PyObject *protocol = NULL;
    int fix_imports = 1;

    if (!PyArg_ParseTupleAndKeywords(args, kwargs,
        "O|O$p:dumps", _keywords,
        &obj, &protocol, &fix_imports))
        goto exit;
    return_value = _pickle_dumps_impl(module, obj, protocol, fix_imports);

exit:
    return return_value;
}

static PyObject *
_pickle_dumps_impl(PyModuleDef *module, PyObject *obj, PyObject *protocol, int fix_imports)
/*[clinic checksum: df6262c4c487f537f47aec8a1709318204c1e174]*/
{
    PyObject *result;
    PicklerObject *pickler = _Pickler_New();

    if (pickler == NULL)
        return NULL;

    if (_Pickler_SetProtocol(pickler, protocol, fix_imports) < 0)
        goto error;

    if (dump(pickler, obj) < 0)
        goto error;

    result = _Pickler_GetString(pickler);
    Py_DECREF(pickler);
    return result;

  error:
    Py_XDECREF(pickler);
    return NULL;
}

/*[clinic]

_pickle.load

  file: object
  *
  fix_imports: bool = True
  encoding: str = 'ASCII'
  errors: str = 'strict'

Return a reconstituted object from the pickle data stored in a file.

This is equivalent to ``Unpickler(file).load()``, but may be more efficient.

The protocol version of the pickle is detected automatically, so no protocol
argument is needed.  Bytes past the pickled object's representation are
ignored.

The argument file must have two methods, a read() method that takes an
integer argument, and a readline() method that requires no arguments.  Both
methods should return bytes.  Thus *file* can be a binary file object opened
for reading, a BytesIO object, or any other custom object that meets this
interface.

Optional keyword arguments are fix_imports, encoding and errors,
which are used to control compatiblity support for pickle stream generated
by Python 2.x.  If fix_imports is True, pickle will try to map the old
Python 2.x names to the new names used in Python 3.x.  The encoding and
errors tell pickle how to decode 8-bit string instances pickled by Python
2.x; these default to 'ASCII' and 'strict', respectively.
[clinic]*/

PyDoc_STRVAR(_pickle_load__doc__,
"load(file, *, fix_imports=True, encoding=\'ASCII\', errors=\'strict\')\n"
"Return a reconstituted object from the pickle data stored in a file.\n"
"\n"
"This is equivalent to ``Unpickler(file).load()``, but may be more efficient.\n"
"\n"
"The protocol version of the pickle is detected automatically, so no protocol\n"
"argument is needed.  Bytes past the pickled object\'s representation are\n"
"ignored.\n"
"\n"
"The argument file must have two methods, a read() method that takes an\n"
"integer argument, and a readline() method that requires no arguments.  Both\n"
"methods should return bytes.  Thus *file* can be a binary file object opened\n"
"for reading, a BytesIO object, or any other custom object that meets this\n"
"interface.\n"
"\n"
"Optional keyword arguments are fix_imports, encoding and errors,\n"
"which are used to control compatiblity support for pickle stream generated\n"
"by Python 2.x.  If fix_imports is True, pickle will try to map the old\n"
"Python 2.x names to the new names used in Python 3.x.  The encoding and\n"
"errors tell pickle how to decode 8-bit string instances pickled by Python\n"
"2.x; these default to \'ASCII\' and \'strict\', respectively.");

#define _PICKLE_LOAD_METHODDEF    \
    {"load", (PyCFunction)_pickle_load, METH_VARARGS|METH_KEYWORDS, _pickle_load__doc__},

static PyObject *
_pickle_load_impl(PyModuleDef *module, PyObject *file, int fix_imports, const char *encoding, const char *errors);

static PyObject *
_pickle_load(PyModuleDef *module, PyObject *args, PyObject *kwargs)
{
    PyObject *return_value = NULL;
    static char *_keywords[] = {"file", "fix_imports", "encoding", "errors", NULL};
    PyObject *file;
    int fix_imports = 1;
    const char *encoding = "ASCII";
    const char *errors = "strict";

    if (!PyArg_ParseTupleAndKeywords(args, kwargs,
        "O|$pss:load", _keywords,
        &file, &fix_imports, &encoding, &errors))
        goto exit;
    return_value = _pickle_load_impl(module, file, fix_imports, encoding, errors);

exit:
    return return_value;
}

static PyObject *
_pickle_load_impl(PyModuleDef *module, PyObject *file, int fix_imports, const char *encoding, const char *errors)
/*[clinic checksum: e10796f6765b22ce48dca6940f11b3933853ca35]*/
{
    PyObject *result;
    UnpicklerObject *unpickler = _Unpickler_New();

    if (unpickler == NULL)
        return NULL;

    if (_Unpickler_SetInputStream(unpickler, file) < 0)
        goto error;

    if (_Unpickler_SetInputEncoding(unpickler, encoding, errors) < 0)
        goto error;

    unpickler->fix_imports = fix_imports;

    result = load(unpickler);
    Py_DECREF(unpickler);
    return result;

  error:
    Py_XDECREF(unpickler);
    return NULL;
}

/*[clinic]

_pickle.loads

  data: object
  *
  fix_imports: bool = True
  encoding: str = 'ASCII'
  errors: str = 'strict'

Return a reconstituted object from the given pickle data.

The protocol version of the pickle is detected automatically, so no protocol
argument is needed.  Bytes past the pickled object's representation are
ignored.

Optional keyword arguments are fix_imports, encoding and errors, which
are used to control compatiblity support for pickle stream generated
by Python 2.x.  If fix_imports is True, pickle will try to map the old
Python 2.x names to the new names used in Python 3.x.  The encoding and
errors tell pickle how to decode 8-bit string instances pickled by Python
2.x; these default to 'ASCII' and 'strict', respectively.
[clinic]*/

PyDoc_STRVAR(_pickle_loads__doc__,
"loads(data, *, fix_imports=True, encoding=\'ASCII\', errors=\'strict\')\n"
"Return a reconstituted object from the given pickle data.\n"
"\n"
"The protocol version of the pickle is detected automatically, so no protocol\n"
"argument is needed.  Bytes past the pickled object\'s representation are\n"
"ignored.\n"
"\n"
"Optional keyword arguments are fix_imports, encoding and errors, which\n"
"are used to control compatiblity support for pickle stream generated\n"
"by Python 2.x.  If fix_imports is True, pickle will try to map the old\n"
"Python 2.x names to the new names used in Python 3.x.  The encoding and\n"
"errors tell pickle how to decode 8-bit string instances pickled by Python\n"
"2.x; these default to \'ASCII\' and \'strict\', respectively.");

#define _PICKLE_LOADS_METHODDEF    \
    {"loads", (PyCFunction)_pickle_loads, METH_VARARGS|METH_KEYWORDS, _pickle_loads__doc__},

static PyObject *
_pickle_loads_impl(PyModuleDef *module, PyObject *data, int fix_imports, const char *encoding, const char *errors);

static PyObject *
_pickle_loads(PyModuleDef *module, PyObject *args, PyObject *kwargs)
{
    PyObject *return_value = NULL;
    static char *_keywords[] = {"data", "fix_imports", "encoding", "errors", NULL};
    PyObject *data;
    int fix_imports = 1;
    const char *encoding = "ASCII";
    const char *errors = "strict";

    if (!PyArg_ParseTupleAndKeywords(args, kwargs,
        "O|$pss:loads", _keywords,
        &data, &fix_imports, &encoding, &errors))
        goto exit;
    return_value = _pickle_loads_impl(module, data, fix_imports, encoding, errors);

exit:
    return return_value;
}

static PyObject *
_pickle_loads_impl(PyModuleDef *module, PyObject *data, int fix_imports, const char *encoding, const char *errors)
/*[clinic checksum: 29ee725efcbf51a3533c19cb8261a8e267b7080a]*/
{
    PyObject *result;
    UnpicklerObject *unpickler = _Unpickler_New();

    if (unpickler == NULL)
        return NULL;

    if (_Unpickler_SetStringInput(unpickler, data) < 0)
        goto error;

    if (_Unpickler_SetInputEncoding(unpickler, encoding, errors) < 0)
        goto error;

    unpickler->fix_imports = fix_imports;

    result = load(unpickler);
    Py_DECREF(unpickler);
    return result;

  error:
    Py_XDECREF(unpickler);
    return NULL;
}

static struct PyMethodDef pickle_methods[] = {
    _PICKLE_DUMP_METHODDEF
    _PICKLE_DUMPS_METHODDEF
    _PICKLE_LOAD_METHODDEF
    _PICKLE_LOADS_METHODDEF
    {NULL, NULL} /* sentinel */
};

static int
pickle_clear(PyObject *m)
{
    _Pickle_ClearState(_Pickle_GetState(m));
    return 0;
}

static int
pickle_traverse(PyObject *m, visitproc visit, void *arg)
{
    PickleState *st = _Pickle_GetState(m);
    Py_VISIT(st->PickleError);
    Py_VISIT(st->PicklingError);
    Py_VISIT(st->UnpicklingError);
    Py_VISIT(st->dispatch_table);
    Py_VISIT(st->extension_registry);
    Py_VISIT(st->extension_cache);
    Py_VISIT(st->inverted_registry);
    Py_VISIT(st->name_mapping_2to3);
    Py_VISIT(st->import_mapping_2to3);
    Py_VISIT(st->name_mapping_3to2);
    Py_VISIT(st->import_mapping_3to2);
    Py_VISIT(st->codecs_encode);
    return 0;
}

static struct PyModuleDef _picklemodule = {
    PyModuleDef_HEAD_INIT,
    "_pickle",           /* m_name */
    pickle_module_doc,   /* m_doc */
    sizeof(PickleState), /* m_size */
    pickle_methods,      /* m_methods */
    NULL,                /* m_reload */
    pickle_traverse,     /* m_traverse */
    pickle_clear,        /* m_clear */
    NULL                 /* m_free */
};

PyMODINIT_FUNC
PyInit__pickle(void)
{
    PyObject *m;
    PickleState *st;

    m = PyState_FindModule(&_picklemodule);
    if (m) {
        Py_INCREF(m);
        return m;
    }

    if (PyType_Ready(&Unpickler_Type) < 0)
        return NULL;
    if (PyType_Ready(&Pickler_Type) < 0)
        return NULL;
    if (PyType_Ready(&Pdata_Type) < 0)
        return NULL;
    if (PyType_Ready(&PicklerMemoProxyType) < 0)
        return NULL;
    if (PyType_Ready(&UnpicklerMemoProxyType) < 0)
        return NULL;

    /* Create the module and add the functions. */
    m = PyModule_Create(&_picklemodule);
    if (m == NULL)
        return NULL;

    Py_INCREF(&Pickler_Type);
    if (PyModule_AddObject(m, "Pickler", (PyObject *)&Pickler_Type) < 0)
        return NULL;
    Py_INCREF(&Unpickler_Type);
    if (PyModule_AddObject(m, "Unpickler", (PyObject *)&Unpickler_Type) < 0)
        return NULL;

    st = _Pickle_GetState(m);

    /* Initialize the exceptions. */
    st->PickleError = PyErr_NewException("_pickle.PickleError", NULL, NULL);
    if (st->PickleError == NULL)
        return NULL;
    st->PicklingError = \
        PyErr_NewException("_pickle.PicklingError", st->PickleError, NULL);
    if (st->PicklingError == NULL)
        return NULL;
    st->UnpicklingError = \
        PyErr_NewException("_pickle.UnpicklingError", st->PickleError, NULL);
    if (st->UnpicklingError == NULL)
        return NULL;

    Py_INCREF(st->PickleError);
    if (PyModule_AddObject(m, "PickleError", st->PickleError) < 0)
        return NULL;
    Py_INCREF(st->PicklingError);
    if (PyModule_AddObject(m, "PicklingError", st->PicklingError) < 0)
        return NULL;
    Py_INCREF(st->UnpicklingError);
    if (PyModule_AddObject(m, "UnpicklingError", st->UnpicklingError) < 0)
        return NULL;

    if (_Pickle_InitState(st) < 0)
        return NULL;

    return m;
}<|MERGE_RESOLUTION|>--- conflicted
+++ resolved
@@ -3288,32 +3288,6 @@
 }
 
 static int
-<<<<<<< HEAD
-=======
-save_ellipsis(PicklerObject *self, PyObject *obj)
-{
-    PyObject *str = PyUnicode_FromString("Ellipsis");
-    int res;
-    if (str == NULL)
-        return -1;
-    res = save_global(self, Py_Ellipsis, str);
-    Py_DECREF(str);
-    return res;
-}
-
-static int
-save_notimplemented(PicklerObject *self, PyObject *obj)
-{
-    PyObject *str = PyUnicode_FromString("NotImplemented");
-    int res;
-    if (str == NULL)
-        return -1;
-    res = save_global(self, Py_NotImplemented, str);
-    Py_DECREF(str);
-    return res;
-}
-
-static int
 save_singleton_type(PicklerObject *self, PyObject *obj, PyObject *singleton)
 {
     PyObject *reduce_value;
@@ -3344,7 +3318,6 @@
 }
 
 static int
->>>>>>> 19b6fa6e
 save_pers(PicklerObject *self, PyObject *obj, PyObject *func)
 {
     PyObject *pid = NULL;
