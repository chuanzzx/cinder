--- conflicted
+++ resolved
@@ -340,89 +340,6 @@
 
 #define ARGSZ 64
 
-<<<<<<< HEAD
-=======
-static char *
-Merge(PyObject *args)
-{
-    PyObject *tmp = NULL;
-    char *argvStore[ARGSZ];
-    char **argv = NULL;
-    int fvStore[ARGSZ];
-    int *fv = NULL;
-    Py_ssize_t argc = 0, fvc = 0, i;
-    char *res = NULL;
-
-    if (!(tmp = PyList_New(0)))
-        return NULL;
-
-    argv = argvStore;
-    fv = fvStore;
-
-    if (args == NULL)
-        argc = 0;
-
-    else if (!PyTuple_Check(args)) {
-        argc = 1;
-        fv[0] = 0;
-        if (!(argv[0] = AsString(args, tmp)))
-            goto finally;
-    }
-    else {
-        argc = PyTuple_Size(args);
-
-        if (argc > ARGSZ) {
-            if (!CHECK_SIZE(argc, sizeof(char *))) {
-                PyErr_SetString(PyExc_OverflowError, "tuple is too long");
-                goto finally;
-            }
-            argv = (char **)ckalloc((size_t)argc * sizeof(char *));
-            fv = (int *)ckalloc((size_t)argc * sizeof(int));
-            if (argv == NULL || fv == NULL) {
-                PyErr_NoMemory();
-                goto finally;
-            }
-        }
-
-        for (i = 0; i < argc; i++) {
-            PyObject *v = PyTuple_GetItem(args, i);
-            if (PyTuple_Check(v)) {
-                fv[i] = 1;
-                if (!(argv[i] = Merge(v)))
-                    goto finally;
-                fvc++;
-            }
-            else if (v == Py_None) {
-                argc = i;
-                break;
-            }
-            else {
-                fv[i] = 0;
-                if (!(argv[i] = AsString(v, tmp)))
-                    goto finally;
-                fvc++;
-            }
-        }
-    }
-    res = Tcl_Merge(argc, argv);
-    if (res == NULL)
-        PyErr_SetString(Tkinter_TclError, "merge failed");
-
-  finally:
-    for (i = 0; i < fvc; i++)
-        if (fv[i]) {
-            ckfree(argv[i]);
-        }
-    if (argv != argvStore)
-        ckfree(FREECAST argv);
-    if (fv != fvStore)
-        ckfree(FREECAST fv);
-
-    Py_DECREF(tmp);
-    return res;
-}
-
->>>>>>> 9e6b9750
 
 
 static PyObject *
